--- conflicted
+++ resolved
@@ -15,19 +15,7 @@
   - PYTHON: C:/Python38
     ARCHITECTURE: x86
   - PYTHON: C:/Python35-x64
-<<<<<<< HEAD
-  - PYTHON: C:/vp/pypy3
-    EXECUTABLE: bin/pypy.exe
-    VENV: YES
-=======
     ARCHITECTURE: x64
-  - PYTHON: C:/msys64/mingw32
-    EXECUTABLE: bin/python3
-    ARCHITECTURE: x86
-    PIP_DIR: bin
-    TEST_OPTIONS: --processes=0
-    DEPLOY: NO
->>>>>>> f4fb9c54
 
 
 install:
@@ -41,47 +29,14 @@
 - path c:\nasm-2.14.02;C:\Program Files (x86)\gs\gs9.52\bin;%PATH%
 - cd c:\pillow\winbuild\
 - ps: |
-<<<<<<< HEAD
-      if ($env:PYTHON -eq "c:/vp/pypy3")
-      {
-        c:\pillow\winbuild\appveyor_install_pypy3.cmd
-      }
-- ps: |
-        c:\python37\python.exe c:\pillow\winbuild\build_dep.py
-        c:\pillow\winbuild\build_deps.cmd
-        $host.SetShouldExit(0)
-- curl -fsSL -o gs952.exe https://github.com/ArtifexSoftware/ghostpdl-downloads/releases/download/gs952/gs952w32.exe
-- gs952.exe /S
-- path %path%;C:\Program Files (x86)\gs\gs9.52\bin
-
-build_script:
-- ps: |
-        & $env:PYTHON/$env:EXECUTABLE c:\pillow\winbuild\build.py
-=======
-      if ($env:PYTHON -eq "c:/msys64/mingw32")
-      {
-        c:\msys64\usr\bin\bash -l -c c:\\pillow\\winbuild\\appveyor_install_msys2_deps.sh
-      }
-      else
-      {
         c:\python37\python.exe c:\pillow\winbuild\build_prepare.py -v --depends=C:\pillow-depends\
         c:\pillow\winbuild\build\build_dep_all.cmd
         $host.SetShouldExit(0)
-      }
 - path C:\pillow\winbuild\build\bin;%PATH%
 
 build_script:
 - ps: |
-      if ($env:PYTHON -eq "c:/msys64/mingw32")
-      {
-        c:\msys64\usr\bin\bash -l -c c:\\pillow\\winbuild\\appveyor_build_msys2.sh
-        Write-Host "through install"
-        $host.SetShouldExit(0)
-      }
-      else
-      {
         c:\pillow\winbuild\build\build_pillow.cmd install
->>>>>>> f4fb9c54
         $host.SetShouldExit(0)
 - cd c:\pillow
 - '%PYTHON%\%EXECUTABLE% selftest.py --installed'
