import pytest
from PIL import Image

<<<<<<< HEAD
from .helper import assert_image_equal, hopper

_webp = pytest.importorskip("PIL._webp", reason="WebP support not installed")

RGB_MODE = "RGB"


def test_write_lossless_rgb(tmp_path):
    if _webp.WebPDecoderVersion() < 0x0200:
        pytest.skip("lossless not included")

    temp_file = str(tmp_path / "temp.webp")
=======
from .helper import PillowTestCase, assert_image_equal, hopper, skip_unless_feature

try:
    from PIL import _webp
except ImportError:
    pass


@skip_unless_feature("webp")
class TestFileWebpLossless(PillowTestCase):
    def setUp(self):
        if _webp.WebPDecoderVersion() < 0x0200:
            self.skipTest("lossless not included")
>>>>>>> 79859f02

    hopper(RGB_MODE).save(temp_file, lossless=True)

    with Image.open(temp_file) as image:
        image.load()

        assert image.mode == RGB_MODE
        assert image.size == (128, 128)
        assert image.format == "WEBP"
        image.load()
        image.getdata()

        assert_image_equal(image, hopper(RGB_MODE))<|MERGE_RESOLUTION|>--- conflicted
+++ resolved
@@ -1,11 +1,9 @@
 import pytest
 from PIL import Image
 
-<<<<<<< HEAD
 from .helper import assert_image_equal, hopper
 
 _webp = pytest.importorskip("PIL._webp", reason="WebP support not installed")
-
 RGB_MODE = "RGB"
 
 
@@ -14,21 +12,6 @@
         pytest.skip("lossless not included")
 
     temp_file = str(tmp_path / "temp.webp")
-=======
-from .helper import PillowTestCase, assert_image_equal, hopper, skip_unless_feature
-
-try:
-    from PIL import _webp
-except ImportError:
-    pass
-
-
-@skip_unless_feature("webp")
-class TestFileWebpLossless(PillowTestCase):
-    def setUp(self):
-        if _webp.WebPDecoderVersion() < 0x0200:
-            self.skipTest("lossless not included")
->>>>>>> 79859f02
 
     hopper(RGB_MODE).save(temp_file, lossless=True)
 
