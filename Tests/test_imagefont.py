import copy
import distutils.version
import os
import re
import shutil
import sys
from io import BytesIO

from PIL import Image, ImageDraw, ImageFont, features

from .helper import PillowTestCase, is_pypy, is_win32, unittest

FONT_PATH = "Tests/fonts/FreeMono.ttf"
FONT_SIZE = 20

TEST_TEXT = "hey you\nyou are awesome\nthis looks awkward"

HAS_FREETYPE = features.check("freetype2")
HAS_RAQM = features.check("raqm")


class SimplePatcher:
    def __init__(self, parent_obj, attr_name, value):
        self._parent_obj = parent_obj
        self._attr_name = attr_name
        self._saved = None
        self._is_saved = False
        self._value = value

    def __enter__(self):
        # Patch the attr on the object
        if hasattr(self._parent_obj, self._attr_name):
            self._saved = getattr(self._parent_obj, self._attr_name)
            setattr(self._parent_obj, self._attr_name, self._value)
            self._is_saved = True
        else:
            setattr(self._parent_obj, self._attr_name, self._value)
            self._is_saved = False

    def __exit__(self, type, value, traceback):
        # Restore the original value
        if self._is_saved:
            setattr(self._parent_obj, self._attr_name, self._saved)
        else:
            delattr(self._parent_obj, self._attr_name)


@unittest.skipUnless(HAS_FREETYPE, "ImageFont not available")
class TestImageFont(PillowTestCase):
    LAYOUT_ENGINE = ImageFont.LAYOUT_BASIC

    # Freetype has different metrics depending on the version.
    # (and, other things, but first things first)
    METRICS = {
        (">=2.3", "<2.4"): {"multiline": 30, "textsize": 12, "getters": (13, 16)},
        (">=2.7",): {"multiline": 6.2, "textsize": 2.5, "getters": (12, 16)},
        "Default": {"multiline": 0.5, "textsize": 0.5, "getters": (12, 16)},
    }

    def setUp(self):
        freetype = distutils.version.StrictVersion(ImageFont.core.freetype2_version)

        self.metrics = self.METRICS["Default"]
        for conditions, metrics in self.METRICS.items():
            if not isinstance(conditions, tuple):
                continue

            for condition in conditions:
                version = re.sub("[<=>]", "", condition)
                if (condition.startswith(">=") and freetype >= version) or (
                    condition.startswith("<") and freetype < version
                ):
                    # Condition was met
                    continue

                # Condition failed
                break
            else:
                # All conditions were met
                self.metrics = metrics

    def get_font(self):
        return ImageFont.truetype(
            FONT_PATH, FONT_SIZE, layout_engine=self.LAYOUT_ENGINE
        )

    def test_sanity(self):
        self.assertRegex(ImageFont.core.freetype2_version, r"\d+\.\d+\.\d+$")

    def test_font_properties(self):
        ttf = self.get_font()
        self.assertEqual(ttf.path, FONT_PATH)
        self.assertEqual(ttf.size, FONT_SIZE)

        ttf_copy = ttf.font_variant()
        self.assertEqual(ttf_copy.path, FONT_PATH)
        self.assertEqual(ttf_copy.size, FONT_SIZE)

        ttf_copy = ttf.font_variant(size=FONT_SIZE + 1)
        self.assertEqual(ttf_copy.size, FONT_SIZE + 1)

        second_font_path = "Tests/fonts/DejaVuSans.ttf"
        ttf_copy = ttf.font_variant(font=second_font_path)
        self.assertEqual(ttf_copy.path, second_font_path)

    def test_font_with_name(self):
        self.get_font()
        self._render(FONT_PATH)

    def _font_as_bytes(self):
        with open(FONT_PATH, "rb") as f:
            font_bytes = BytesIO(f.read())
        return font_bytes

    def test_font_with_filelike(self):
        ImageFont.truetype(
            self._font_as_bytes(), FONT_SIZE, layout_engine=self.LAYOUT_ENGINE
        )
        self._render(self._font_as_bytes())
        # Usage note:  making two fonts from the same buffer fails.
        # shared_bytes = self._font_as_bytes()
        # self._render(shared_bytes)
        # self.assertRaises(Exception, _render, shared_bytes)

    def test_font_with_open_file(self):
        with open(FONT_PATH, "rb") as f:
            self._render(f)

    def test_non_unicode_path(self):
        try:
            tempfile = self.tempfile("temp_" + chr(128) + ".ttf")
        except UnicodeEncodeError:
            self.skipTest("Unicode path could not be created")
        shutil.copy(FONT_PATH, tempfile)

        ImageFont.truetype(tempfile, FONT_SIZE)

    def test_unavailable_layout_engine(self):
        have_raqm = ImageFont.core.HAVE_RAQM
        ImageFont.core.HAVE_RAQM = False

        try:
            ttf = ImageFont.truetype(
                FONT_PATH, FONT_SIZE, layout_engine=ImageFont.LAYOUT_RAQM
            )
        finally:
            ImageFont.core.HAVE_RAQM = have_raqm

        self.assertEqual(ttf.layout_engine, ImageFont.LAYOUT_BASIC)

    def _render(self, font):
        txt = "Hello World!"
        ttf = ImageFont.truetype(font, FONT_SIZE, layout_engine=self.LAYOUT_ENGINE)
        ttf.getsize(txt)

        img = Image.new("RGB", (256, 64), "white")
        d = ImageDraw.Draw(img)
        d.text((10, 10), txt, font=ttf, fill="black")

        return img

    def test_render_equal(self):
        img_path = self._render(FONT_PATH)
        with open(FONT_PATH, "rb") as f:
            font_filelike = BytesIO(f.read())
        img_filelike = self._render(font_filelike)

        self.assert_image_equal(img_path, img_filelike)

    def test_textsize_equal(self):
        im = Image.new(mode="RGB", size=(300, 100))
        draw = ImageDraw.Draw(im)
        ttf = self.get_font()

        txt = "Hello World!"
        size = draw.textsize(txt, ttf)
        draw.text((10, 10), txt, font=ttf)
        draw.rectangle((10, 10, 10 + size[0], 10 + size[1]))

        target = "Tests/images/rectangle_surrounding_text.png"
        target_img = Image.open(target)

        # Epsilon ~.5 fails with FreeType 2.7
        self.assert_image_similar(im, target_img, self.metrics["textsize"])

    def test_render_multiline(self):
        im = Image.new(mode="RGB", size=(300, 100))
        draw = ImageDraw.Draw(im)
        ttf = self.get_font()
        line_spacing = draw.textsize("A", font=ttf)[1] + 4
        lines = TEST_TEXT.split("\n")
        y = 0
        for line in lines:
            draw.text((0, y), line, font=ttf)
            y += line_spacing

        target = "Tests/images/multiline_text.png"
        target_img = Image.open(target)

        # some versions of freetype have different horizontal spacing.
        # setting a tight epsilon, I'm showing the original test failure
        # at epsilon = ~38.
        self.assert_image_similar(im, target_img, self.metrics["multiline"])

    def test_render_multiline_text(self):
        ttf = self.get_font()

        # Test that text() correctly connects to multiline_text()
        # and that align defaults to left
        im = Image.new(mode="RGB", size=(300, 100))
        draw = ImageDraw.Draw(im)
        draw.text((0, 0), TEST_TEXT, font=ttf)

        target = "Tests/images/multiline_text.png"
        target_img = Image.open(target)

        # Epsilon ~.5 fails with FreeType 2.7
        self.assert_image_similar(im, target_img, self.metrics["multiline"])

        # Test that text() can pass on additional arguments
        # to multiline_text()
        draw.text(
            (0, 0), TEST_TEXT, fill=None, font=ttf, anchor=None, spacing=4, align="left"
        )
        draw.text((0, 0), TEST_TEXT, None, ttf, None, 4, "left")

        # Test align center and right
        for align, ext in {"center": "_center", "right": "_right"}.items():
            im = Image.new(mode="RGB", size=(300, 100))
            draw = ImageDraw.Draw(im)
            draw.multiline_text((0, 0), TEST_TEXT, font=ttf, align=align)

            target = "Tests/images/multiline_text" + ext + ".png"
            target_img = Image.open(target)

            # Epsilon ~.5 fails with FreeType 2.7
            self.assert_image_similar(im, target_img, self.metrics["multiline"])

    def test_unknown_align(self):
        im = Image.new(mode="RGB", size=(300, 100))
        draw = ImageDraw.Draw(im)
        ttf = self.get_font()

        # Act/Assert
        self.assertRaises(
            ValueError,
            draw.multiline_text,
            (0, 0),
            TEST_TEXT,
            font=ttf,
            align="unknown",
        )

    def test_draw_align(self):
        im = Image.new("RGB", (300, 100), "white")
        draw = ImageDraw.Draw(im)
        ttf = self.get_font()
        line = "some text"
        draw.text((100, 40), line, (0, 0, 0), font=ttf, align="left")

    def test_multiline_size(self):
        ttf = self.get_font()
        im = Image.new(mode="RGB", size=(300, 100))
        draw = ImageDraw.Draw(im)

        # Test that textsize() correctly connects to multiline_textsize()
        self.assertEqual(
            draw.textsize(TEST_TEXT, font=ttf),
            draw.multiline_textsize(TEST_TEXT, font=ttf),
        )

        # Test that multiline_textsize corresponds to ImageFont.textsize()
        # for single line text
        self.assertEqual(ttf.getsize("A"), draw.multiline_textsize("A", font=ttf))

        # Test that textsize() can pass on additional arguments
        # to multiline_textsize()
        draw.textsize(TEST_TEXT, font=ttf, spacing=4)
        draw.textsize(TEST_TEXT, ttf, 4)

    def test_multiline_width(self):
        ttf = self.get_font()
        im = Image.new(mode="RGB", size=(300, 100))
        draw = ImageDraw.Draw(im)

        self.assertEqual(
            draw.textsize("longest line", font=ttf)[0],
            draw.multiline_textsize("longest line\nline", font=ttf)[0],
        )

    def test_multiline_spacing(self):
        ttf = self.get_font()

        im = Image.new(mode="RGB", size=(300, 100))
        draw = ImageDraw.Draw(im)
        draw.multiline_text((0, 0), TEST_TEXT, font=ttf, spacing=10)

        target = "Tests/images/multiline_text_spacing.png"
        target_img = Image.open(target)

        # Epsilon ~.5 fails with FreeType 2.7
        self.assert_image_similar(im, target_img, self.metrics["multiline"])

    def test_rotated_transposed_font(self):
        img_grey = Image.new("L", (100, 100))
        draw = ImageDraw.Draw(img_grey)
        word = "testing"
        font = self.get_font()

        orientation = Image.ROTATE_90
        transposed_font = ImageFont.TransposedFont(font, orientation=orientation)

        # Original font
        draw.font = font
        box_size_a = draw.textsize(word)

        # Rotated font
        draw.font = transposed_font
        box_size_b = draw.textsize(word)

        # Check (w,h) of box a is (h,w) of box b
        self.assertEqual(box_size_a[0], box_size_b[1])
        self.assertEqual(box_size_a[1], box_size_b[0])

    def test_unrotated_transposed_font(self):
        img_grey = Image.new("L", (100, 100))
        draw = ImageDraw.Draw(img_grey)
        word = "testing"
        font = self.get_font()

        orientation = None
        transposed_font = ImageFont.TransposedFont(font, orientation=orientation)

        # Original font
        draw.font = font
        box_size_a = draw.textsize(word)

        # Rotated font
        draw.font = transposed_font
        box_size_b = draw.textsize(word)

        # Check boxes a and b are same size
        self.assertEqual(box_size_a, box_size_b)

    def test_rotated_transposed_font_get_mask(self):
        # Arrange
        text = "mask this"
        font = self.get_font()
        orientation = Image.ROTATE_90
        transposed_font = ImageFont.TransposedFont(font, orientation=orientation)

        # Act
        mask = transposed_font.getmask(text)

        # Assert
        self.assertEqual(mask.size, (13, 108))

    def test_unrotated_transposed_font_get_mask(self):
        # Arrange
        text = "mask this"
        font = self.get_font()
        orientation = None
        transposed_font = ImageFont.TransposedFont(font, orientation=orientation)

        # Act
        mask = transposed_font.getmask(text)

        # Assert
        self.assertEqual(mask.size, (108, 13))

    def test_free_type_font_get_name(self):
        # Arrange
        font = self.get_font()

        # Act
        name = font.getname()

        # Assert
        self.assertEqual(("FreeMono", "Regular"), name)

    def test_free_type_font_get_metrics(self):
        # Arrange
        font = self.get_font()

        # Act
        ascent, descent = font.getmetrics()

        # Assert
        self.assertIsInstance(ascent, int)
        self.assertIsInstance(descent, int)
        self.assertEqual((ascent, descent), (16, 4))  # too exact check?

    def test_free_type_font_get_offset(self):
        # Arrange
        font = self.get_font()
        text = "offset this"

        # Act
        offset = font.getoffset(text)

        # Assert
        self.assertEqual(offset, (0, 3))

    def test_free_type_font_get_mask(self):
        # Arrange
        font = self.get_font()
        text = "mask this"

        # Act
        mask = font.getmask(text)

        # Assert
        self.assertEqual(mask.size, (108, 13))

    def test_load_path_not_found(self):
        # Arrange
        filename = "somefilenamethatdoesntexist.ttf"

        # Act/Assert
        self.assertRaises(IOError, ImageFont.load_path, filename)
        self.assertRaises(IOError, ImageFont.truetype, filename)

    def test_load_non_font_bytes(self):
        with open("Tests/images/hopper.jpg", "rb") as f:
            self.assertRaises(IOError, ImageFont.truetype, f)

    def test_default_font(self):
        # Arrange
        txt = 'This is a "better than nothing" default font.'
        im = Image.new(mode="RGB", size=(300, 100))
        draw = ImageDraw.Draw(im)

        target = "Tests/images/default_font.png"
        target_img = Image.open(target)

        # Act
        default_font = ImageFont.load_default()
        draw.text((10, 10), txt, font=default_font)

        # Assert
        self.assert_image_equal(im, target_img)

    def test_getsize_empty(self):
        # issue #2614
        font = self.get_font()
        # should not crash.
        self.assertEqual((0, 0), font.getsize(""))

    def test_render_empty(self):
        # issue 2666
        font = self.get_font()
        im = Image.new(mode="RGB", size=(300, 100))
        target = im.copy()
        draw = ImageDraw.Draw(im)
        # should not crash here.
        draw.text((10, 10), "", font=font)
        self.assert_image_equal(im, target)

    def test_unicode_pilfont(self):
        # should not segfault, should return UnicodeDecodeError
        # issue #2826
        font = ImageFont.load_default()
        with self.assertRaises(UnicodeEncodeError):
            font.getsize("’")

<<<<<<< HEAD
    @unittest.skipIf(hasattr(sys, "pypy_translation_info"), "requires CPython")
=======
    @unittest.skipIf(sys.version.startswith("2") or is_pypy(), "requires CPython 3.3+")
>>>>>>> 078a767b
    def test_unicode_extended(self):
        # issue #3777
        text = "A\u278A\U0001F12B"
        target = "Tests/images/unicode_extended.png"

        ttf = ImageFont.truetype(
            "Tests/fonts/NotoSansSymbols-Regular.ttf",
            FONT_SIZE,
            layout_engine=self.LAYOUT_ENGINE,
        )
        img = Image.new("RGB", (100, 60))
        d = ImageDraw.Draw(img)
        d.text((10, 10), text, font=ttf)

        self.assert_image_similar_tofile(img, target, self.metrics["multiline"])

    def _test_fake_loading_font(self, path_to_fake, fontname):
        # Make a copy of FreeTypeFont so we can patch the original
        free_type_font = copy.deepcopy(ImageFont.FreeTypeFont)
        with SimplePatcher(ImageFont, "_FreeTypeFont", free_type_font):

            def loadable_font(filepath, size, index, encoding, *args, **kwargs):
                if filepath == path_to_fake:
                    return ImageFont._FreeTypeFont(
                        FONT_PATH, size, index, encoding, *args, **kwargs
                    )
                return ImageFont._FreeTypeFont(
                    filepath, size, index, encoding, *args, **kwargs
                )

            with SimplePatcher(ImageFont, "FreeTypeFont", loadable_font):
                font = ImageFont.truetype(fontname)
                # Make sure it's loaded
                name = font.getname()
                self.assertEqual(("FreeMono", "Regular"), name)

    @unittest.skipIf(is_win32(), "requires Unix or macOS")
    def test_find_linux_font(self):
        # A lot of mocking here - this is more for hitting code and
        # catching syntax like errors
        font_directory = "/usr/local/share/fonts"
        with SimplePatcher(sys, "platform", "linux"):
            patched_env = copy.deepcopy(os.environ)
            patched_env["XDG_DATA_DIRS"] = "/usr/share/:/usr/local/share/"
            with SimplePatcher(os, "environ", patched_env):

                def fake_walker(path):
                    if path == font_directory:
                        return [
                            (
                                path,
                                [],
                                [
                                    "Arial.ttf",
                                    "Single.otf",
                                    "Duplicate.otf",
                                    "Duplicate.ttf",
                                ],
                            )
                        ]
                    return [(path, [], ["some_random_font.ttf"])]

                with SimplePatcher(os, "walk", fake_walker):
                    # Test that the font loads both with and without the
                    # extension
                    self._test_fake_loading_font(
                        font_directory + "/Arial.ttf", "Arial.ttf"
                    )
                    self._test_fake_loading_font(font_directory + "/Arial.ttf", "Arial")

                    # Test that non-ttf fonts can be found without the
                    # extension
                    self._test_fake_loading_font(
                        font_directory + "/Single.otf", "Single"
                    )

                    # Test that ttf fonts are preferred if the extension is
                    # not specified
                    self._test_fake_loading_font(
                        font_directory + "/Duplicate.ttf", "Duplicate"
                    )

    @unittest.skipIf(is_win32(), "requires Unix or macOS")
    def test_find_macos_font(self):
        # Like the linux test, more cover hitting code rather than testing
        # correctness.
        font_directory = "/System/Library/Fonts"
        with SimplePatcher(sys, "platform", "darwin"):

            def fake_walker(path):
                if path == font_directory:
                    return [
                        (
                            path,
                            [],
                            [
                                "Arial.ttf",
                                "Single.otf",
                                "Duplicate.otf",
                                "Duplicate.ttf",
                            ],
                        )
                    ]
                return [(path, [], ["some_random_font.ttf"])]

            with SimplePatcher(os, "walk", fake_walker):
                self._test_fake_loading_font(font_directory + "/Arial.ttf", "Arial.ttf")
                self._test_fake_loading_font(font_directory + "/Arial.ttf", "Arial")
                self._test_fake_loading_font(font_directory + "/Single.otf", "Single")
                self._test_fake_loading_font(
                    font_directory + "/Duplicate.ttf", "Duplicate"
                )

    def test_imagefont_getters(self):
        # Arrange
        t = self.get_font()

        # Act / Assert
        self.assertEqual(t.getmetrics(), (16, 4))
        self.assertEqual(t.font.ascent, 16)
        self.assertEqual(t.font.descent, 4)
        self.assertEqual(t.font.height, 20)
        self.assertEqual(t.font.x_ppem, 20)
        self.assertEqual(t.font.y_ppem, 20)
        self.assertEqual(t.font.glyphs, 4177)
        self.assertEqual(t.getsize("A"), (12, 16))
        self.assertEqual(t.getsize("AB"), (24, 16))
        self.assertEqual(t.getsize("M"), self.metrics["getters"])
        self.assertEqual(t.getsize("y"), (12, 20))
        self.assertEqual(t.getsize("a"), (12, 16))
        self.assertEqual(t.getsize_multiline("A"), (12, 16))
        self.assertEqual(t.getsize_multiline("AB"), (24, 16))
        self.assertEqual(t.getsize_multiline("a"), (12, 16))
        self.assertEqual(t.getsize_multiline("ABC\n"), (36, 36))
        self.assertEqual(t.getsize_multiline("ABC\nA"), (36, 36))
        self.assertEqual(t.getsize_multiline("ABC\nAaaa"), (48, 36))

    def test_getsize_stroke(self):
        # Arrange
        t = self.get_font()

        # Act / Assert
        for stroke_width in [0, 2]:
            self.assertEqual(
                t.getsize("A", stroke_width=stroke_width),
                (12 + stroke_width * 2, 16 + stroke_width * 2),
            )
            self.assertEqual(
                t.getsize_multiline("ABC\nAaaa", stroke_width=stroke_width),
                (48 + stroke_width * 2, 36 + stroke_width * 4),
            )

    def test_complex_font_settings(self):
        # Arrange
        t = self.get_font()
        # Act / Assert
        if t.layout_engine == ImageFont.LAYOUT_BASIC:
            self.assertRaises(KeyError, t.getmask, "абвг", direction="rtl")
            self.assertRaises(KeyError, t.getmask, "абвг", features=["-kern"])
            self.assertRaises(KeyError, t.getmask, "абвг", language="sr")

    def test_variation_get(self):
        font = self.get_font()

        freetype = distutils.version.StrictVersion(ImageFont.core.freetype2_version)
        if freetype < "2.9.1":
            self.assertRaises(NotImplementedError, font.get_variation_names)
            self.assertRaises(NotImplementedError, font.get_variation_axes)
            return

        self.assertRaises(IOError, font.get_variation_names)
        self.assertRaises(IOError, font.get_variation_axes)

        font = ImageFont.truetype("Tests/fonts/AdobeVFPrototype.ttf")
        self.assertEqual(
            font.get_variation_names(),
            [
                b"ExtraLight",
                b"Light",
                b"Regular",
                b"Semibold",
                b"Bold",
                b"Black",
                b"Black Medium Contrast",
                b"Black High Contrast",
                b"Default",
            ],
        )
        self.assertEqual(
            font.get_variation_axes(),
            [
                {"name": b"Weight", "minimum": 200, "maximum": 900, "default": 389},
                {"name": b"Contrast", "minimum": 0, "maximum": 100, "default": 0},
            ],
        )

        font = ImageFont.truetype("Tests/fonts/TINY5x3GX.ttf")
        self.assertEqual(
            font.get_variation_names(),
            [
                b"20",
                b"40",
                b"60",
                b"80",
                b"100",
                b"120",
                b"140",
                b"160",
                b"180",
                b"200",
                b"220",
                b"240",
                b"260",
                b"280",
                b"300",
                b"Regular",
            ],
        )
        self.assertEqual(
            font.get_variation_axes(),
            [{"name": b"Size", "minimum": 0, "maximum": 300, "default": 0}],
        )

    def test_variation_set_by_name(self):
        font = self.get_font()

        freetype = distutils.version.StrictVersion(ImageFont.core.freetype2_version)
        if freetype < "2.9.1":
            self.assertRaises(NotImplementedError, font.set_variation_by_name, "Bold")
            return

        self.assertRaises(IOError, font.set_variation_by_name, "Bold")

        def _check_text(font, path, epsilon):
            im = Image.new("RGB", (100, 75), "white")
            d = ImageDraw.Draw(im)
            d.text((10, 10), "Text", font=font, fill="black")

            expected = Image.open(path)
            self.assert_image_similar(im, expected, epsilon)

        font = ImageFont.truetype("Tests/fonts/AdobeVFPrototype.ttf", 36)
        _check_text(font, "Tests/images/variation_adobe.png", 11)
        for name in ["Bold", b"Bold"]:
            font.set_variation_by_name(name)
        _check_text(font, "Tests/images/variation_adobe_name.png", 11)

        font = ImageFont.truetype("Tests/fonts/TINY5x3GX.ttf", 36)
        _check_text(font, "Tests/images/variation_tiny.png", 40)
        for name in ["200", b"200"]:
            font.set_variation_by_name(name)
        _check_text(font, "Tests/images/variation_tiny_name.png", 40)

    def test_variation_set_by_axes(self):
        font = self.get_font()

        freetype = distutils.version.StrictVersion(ImageFont.core.freetype2_version)
        if freetype < "2.9.1":
            self.assertRaises(NotImplementedError, font.set_variation_by_axes, [100])
            return

        self.assertRaises(IOError, font.set_variation_by_axes, [500, 50])

        def _check_text(font, path, epsilon):
            im = Image.new("RGB", (100, 75), "white")
            d = ImageDraw.Draw(im)
            d.text((10, 10), "Text", font=font, fill="black")

            expected = Image.open(path)
            self.assert_image_similar(im, expected, epsilon)

        font = ImageFont.truetype("Tests/fonts/AdobeVFPrototype.ttf", 36)
        font.set_variation_by_axes([500, 50])
        _check_text(font, "Tests/images/variation_adobe_axes.png", 5.1)

        font = ImageFont.truetype("Tests/fonts/TINY5x3GX.ttf", 36)
        font.set_variation_by_axes([100])
        _check_text(font, "Tests/images/variation_tiny_axes.png", 32.5)


@unittest.skipUnless(HAS_RAQM, "Raqm not Available")
class TestImageFont_RaqmLayout(TestImageFont):
    LAYOUT_ENGINE = ImageFont.LAYOUT_RAQM<|MERGE_RESOLUTION|>--- conflicted
+++ resolved
@@ -463,11 +463,7 @@
         with self.assertRaises(UnicodeEncodeError):
             font.getsize("’")
 
-<<<<<<< HEAD
-    @unittest.skipIf(hasattr(sys, "pypy_translation_info"), "requires CPython")
-=======
-    @unittest.skipIf(sys.version.startswith("2") or is_pypy(), "requires CPython 3.3+")
->>>>>>> 078a767b
+    @unittest.skipIf(is_pypy(), "requires CPython")
     def test_unicode_extended(self):
         # issue #3777
         text = "A\u278A\U0001F12B"
