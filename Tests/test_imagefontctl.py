import pytest
<<<<<<< HEAD
from packaging.version import parse as parse_version
from PIL import Image, ImageDraw, ImageFont, features
=======

from PIL import Image, ImageDraw, ImageFont
>>>>>>> 33dca341

from .helper import assert_image_similar, skip_unless_feature

FONT_SIZE = 20
FONT_PATH = "Tests/fonts/DejaVuSans.ttf"

pytestmark = skip_unless_feature("raqm")


def test_english():
    # smoke test, this should not fail
    ttf = ImageFont.truetype(FONT_PATH, FONT_SIZE)
    im = Image.new(mode="RGB", size=(300, 100))
    draw = ImageDraw.Draw(im)
    draw.text((0, 0), "TEST", font=ttf, fill=500, direction="ltr")


def test_complex_text():
    ttf = ImageFont.truetype(FONT_PATH, FONT_SIZE)

    im = Image.new(mode="RGB", size=(300, 100))
    draw = ImageDraw.Draw(im)
    draw.text((0, 0), "اهلا عمان", font=ttf, fill=500)

    target = "Tests/images/test_text.png"
    with Image.open(target) as target_img:
        assert_image_similar(im, target_img, 0.5)


def test_y_offset():
    ttf = ImageFont.truetype("Tests/fonts/NotoNastaliqUrdu-Regular.ttf", FONT_SIZE)

    im = Image.new(mode="RGB", size=(300, 100))
    draw = ImageDraw.Draw(im)
    draw.text((0, 0), "العالم العربي", font=ttf, fill=500)

    target = "Tests/images/test_y_offset.png"
    with Image.open(target) as target_img:
        assert_image_similar(im, target_img, 1.7)


def test_complex_unicode_text():
    ttf = ImageFont.truetype(FONT_PATH, FONT_SIZE)

    im = Image.new(mode="RGB", size=(300, 100))
    draw = ImageDraw.Draw(im)
    draw.text((0, 0), "السلام عليكم", font=ttf, fill=500)

    target = "Tests/images/test_complex_unicode_text.png"
    with Image.open(target) as target_img:
        assert_image_similar(im, target_img, 0.5)

    ttf = ImageFont.truetype("Tests/fonts/KhmerOSBattambang-Regular.ttf", FONT_SIZE)

    im = Image.new(mode="RGB", size=(300, 100))
    draw = ImageDraw.Draw(im)
    draw.text((0, 0), "លោកុប្បត្តិ", font=ttf, fill=500)

    target = "Tests/images/test_complex_unicode_text2.png"
    with Image.open(target) as target_img:
        assert_image_similar(im, target_img, 2.33)


def test_text_direction_rtl():
    ttf = ImageFont.truetype(FONT_PATH, FONT_SIZE)

    im = Image.new(mode="RGB", size=(300, 100))
    draw = ImageDraw.Draw(im)
    draw.text((0, 0), "English عربي", font=ttf, fill=500, direction="rtl")

    target = "Tests/images/test_direction_rtl.png"
    with Image.open(target) as target_img:
        assert_image_similar(im, target_img, 0.5)


def test_text_direction_ltr():
    ttf = ImageFont.truetype(FONT_PATH, FONT_SIZE)

    im = Image.new(mode="RGB", size=(300, 100))
    draw = ImageDraw.Draw(im)
    draw.text((0, 0), "سلطنة عمان Oman", font=ttf, fill=500, direction="ltr")

    target = "Tests/images/test_direction_ltr.png"
    with Image.open(target) as target_img:
        assert_image_similar(im, target_img, 0.5)


def test_text_direction_rtl2():
    ttf = ImageFont.truetype(FONT_PATH, FONT_SIZE)

    im = Image.new(mode="RGB", size=(300, 100))
    draw = ImageDraw.Draw(im)
    draw.text((0, 0), "Oman سلطنة عمان", font=ttf, fill=500, direction="rtl")

    target = "Tests/images/test_direction_ltr.png"
    with Image.open(target) as target_img:
        assert_image_similar(im, target_img, 0.5)


def test_text_direction_ttb():
    ttf = ImageFont.truetype("Tests/fonts/NotoSansJP-Regular.otf", FONT_SIZE)

    im = Image.new(mode="RGB", size=(100, 300))
    draw = ImageDraw.Draw(im)
    try:
        draw.text((0, 0), "English あい", font=ttf, fill=500, direction="ttb")
    except ValueError as ex:
        if str(ex) == "libraqm 0.7 or greater required for 'ttb' direction":
            pytest.skip("libraqm 0.7 or greater not available")

    target = "Tests/images/test_direction_ttb.png"
    with Image.open(target) as target_img:
        assert_image_similar(im, target_img, 1.15)


def test_text_direction_ttb_stroke():
    ttf = ImageFont.truetype("Tests/fonts/NotoSansJP-Regular.otf", 50)

    im = Image.new(mode="RGB", size=(100, 300))
    draw = ImageDraw.Draw(im)
    try:
        draw.text(
            (25, 25),
            "あい",
            font=ttf,
            fill=500,
            direction="ttb",
            stroke_width=2,
            stroke_fill="#0f0",
        )
    except ValueError as ex:
        if str(ex) == "libraqm 0.7 or greater required for 'ttb' direction":
            pytest.skip("libraqm 0.7 or greater not available")

    target = "Tests/images/test_direction_ttb_stroke.png"
    with Image.open(target) as target_img:
        assert_image_similar(im, target_img, 12.4)


def test_ligature_features():
    ttf = ImageFont.truetype(FONT_PATH, FONT_SIZE)

    im = Image.new(mode="RGB", size=(300, 100))
    draw = ImageDraw.Draw(im)
    draw.text((0, 0), "filling", font=ttf, fill=500, features=["-liga"])
    target = "Tests/images/test_ligature_features.png"
    with Image.open(target) as target_img:
        assert_image_similar(im, target_img, 0.5)

    liga_size = ttf.getsize("fi", features=["-liga"])
    assert liga_size == (13, 19)


def test_kerning_features():
    ttf = ImageFont.truetype(FONT_PATH, FONT_SIZE)

    im = Image.new(mode="RGB", size=(300, 100))
    draw = ImageDraw.Draw(im)
    draw.text((0, 0), "TeToAV", font=ttf, fill=500, features=["-kern"])

    target = "Tests/images/test_kerning_features.png"
    with Image.open(target) as target_img:
        assert_image_similar(im, target_img, 0.5)


def test_arabictext_features():
    ttf = ImageFont.truetype(FONT_PATH, FONT_SIZE)

    im = Image.new(mode="RGB", size=(300, 100))
    draw = ImageDraw.Draw(im)
    draw.text(
        (0, 0),
        "اللغة العربية",
        font=ttf,
        fill=500,
        features=["-fina", "-init", "-medi"],
    )

    target = "Tests/images/test_arabictext_features.png"
    with Image.open(target) as target_img:
        assert_image_similar(im, target_img, 0.5)


def test_x_max_and_y_offset():
    ttf = ImageFont.truetype("Tests/fonts/ArefRuqaa-Regular.ttf", 40)

    im = Image.new(mode="RGB", size=(50, 100))
    draw = ImageDraw.Draw(im)
    draw.text((0, 0), "لح", font=ttf, fill=500)

    target = "Tests/images/test_x_max_and_y_offset.png"
    with Image.open(target) as target_img:
        assert_image_similar(im, target_img, 0.5)


def test_language():
    ttf = ImageFont.truetype(FONT_PATH, FONT_SIZE)

    im = Image.new(mode="RGB", size=(300, 100))
    draw = ImageDraw.Draw(im)
    draw.text((0, 0), "абвг", font=ttf, fill=500, language="sr")

    target = "Tests/images/test_language.png"
    with Image.open(target) as target_img:
        assert_image_similar(im, target_img, 0.5)


@pytest.mark.parametrize("mode", ("L", "1"))
@pytest.mark.parametrize(
    "text,direction,expected",
    (
        ("سلطنة عمان Oman", None, 173.703125),
        ("سلطنة عمان Oman", "ltr", 173.703125),
        ("Oman سلطنة عمان", "rtl", 173.703125),
        ("English عربي", "rtl", 123.796875),
        ("test", "ttb", 80.0),
    ),
    ids=("None", "ltr", "rtl2", "rtl", "ttb"),
)
def test_getlength(mode, text, direction, expected):
    try:
        ttf = ImageFont.truetype(FONT_PATH, FONT_SIZE)

        assert ttf.getlength(text, mode, direction) == expected
    except ValueError as ex:
        if (
            direction == "ttb"
            and str(ex) == "libraqm 0.7 or greater required for 'ttb' direction"
        ):
            pytest.skip("libraqm 0.7 or greater not available")


@pytest.mark.parametrize("mode", ("L", "1"))
@pytest.mark.parametrize("direction", ("ltr", "ttb"))
@pytest.mark.parametrize(
    "text",
    ("i" + ("\u030C" * 15) + "i", "i" + "\u032C" * 15 + "i", "\u035Cii", "i\u0305i"),
    ids=("caron-above", "caron-below", "double-breve", "overline"),
)
def test_getlength_combine(mode, direction, text):
    if text == "i\u0305i" and direction == "ttb":
        pytest.skip("fails with this font")

    ttf = ImageFont.truetype("Tests/fonts/NotoSans-Regular.ttf", 48)

    try:
        target = ttf.getlength("ii", mode, direction)
        actual = ttf.getlength(text, mode, direction)

        assert actual == target
    except ValueError as ex:
        if (
            direction == "ttb"
            and str(ex) == "libraqm 0.7 or greater required for 'ttb' direction"
        ):
            pytest.skip("libraqm 0.7 or greater not available")


@pytest.mark.parametrize("anchor", ("lt", "mm", "rb", "sm"))
def test_anchor_ttb(anchor):
    if parse_version(features.version_module("freetype2")) < parse_version("2.5.1"):
        # FreeType 2.5.1 README: Miscellaneous Changes:
        # Improved computation of emulated vertical metrics for TrueType fonts.
        pytest.skip("FreeType <2.5.1 has incompatible ttb metrics")

    text = "f"
    path = "Tests/images/test_anchor_ttb_%s_%s.png" % (text, anchor)
    f = ImageFont.truetype("Tests/fonts/NotoSans-Regular.ttf", 120)

    im = Image.new("RGB", (200, 400), "white")
    d = ImageDraw.Draw(im)
    d.line(((0, 200), (200, 200)), "gray")
    d.line(((100, 0), (100, 400)), "gray")
    try:
        d.text((100, 200), text, fill="black", anchor=anchor, direction="ttb", font=f)
    except ValueError as ex:
        if str(ex) == "libraqm 0.7 or greater required for 'ttb' direction":
            pytest.skip("libraqm 0.7 or greater not available")

    with Image.open(path) as expected:
        assert_image_similar(im, expected, 1)  # fails at 5


combine_tests = (
    # extends above (e.g. issue #4553)
    ("caron", "a\u030C\u030C\u030C\u030C\u030Cb", None, None, 0.08),
    ("caron_la", "a\u030C\u030C\u030C\u030C\u030Cb", "la", None, 0.08),
    ("caron_lt", "a\u030C\u030C\u030C\u030C\u030Cb", "lt", None, 0.08),
    ("caron_ls", "a\u030C\u030C\u030C\u030C\u030Cb", "ls", None, 0.08),
    ("caron_ttb", "ca" + ("\u030C" * 15) + "b", None, "ttb", 0.3),
    ("caron_ttb_lt", "ca" + ("\u030C" * 15) + "b", "lt", "ttb", 0.3),
    # extends below
    ("caron_below", "a\u032C\u032C\u032C\u032C\u032Cb", None, None, 0.02),
    ("caron_below_ld", "a\u032C\u032C\u032C\u032C\u032Cb", "ld", None, 0.02),
    ("caron_below_lb", "a\u032C\u032C\u032C\u032C\u032Cb", "lb", None, 0.02),
    ("caron_below_ls", "a\u032C\u032C\u032C\u032C\u032Cb", "ls", None, 0.02),
    ("caron_below_ttb", "a" + ("\u032C" * 15) + "b", None, "ttb", 0.03),
    ("caron_below_ttb_lb", "a" + ("\u032C" * 15) + "b", "lb", "ttb", 0.03),
    # extends to the right (e.g. issue #3745)
    ("double_breve_below", "a\u035Ci", None, None, 0.02),
    ("double_breve_below_ma", "a\u035Ci", "ma", None, 0.02),
    ("double_breve_below_ra", "a\u035Ci", "ra", None, 0.02),
    ("double_breve_below_ttb", "a\u035Cb", None, "ttb", 0.02),
    ("double_breve_below_ttb_rt", "a\u035Cb", "rt", "ttb", 0.02),
    ("double_breve_below_ttb_mt", "a\u035Cb", "mt", "ttb", 0.02),
    ("double_breve_below_ttb_st", "a\u035Cb", "st", "ttb", 0.02),
    # extends to the left (fail=0.064)
    ("overline", "i\u0305", None, None, 0.02),
    ("overline_la", "i\u0305", "la", None, 0.02),
    ("overline_ra", "i\u0305", "ra", None, 0.02),
    ("overline_ttb", "i\u0305", None, "ttb", 0.02),
    ("overline_ttb_rt", "i\u0305", "rt", "ttb", 0.02),
    ("overline_ttb_mt", "i\u0305", "mt", "ttb", 0.02),
    ("overline_ttb_st", "i\u0305", "st", "ttb", 0.02),
)


# this tests various combining characters for anchor alignment and clipping
@pytest.mark.parametrize(
    "name,text,anchor,dir,epsilon", combine_tests, ids=[r[0] for r in combine_tests]
)
def test_combine(name, text, dir, anchor, epsilon):
    if (
        parse_version(features.version_module("freetype2")) < parse_version("2.5.1")
        and dir == "ttb"
    ):
        # FreeType 2.5.1 README: Miscellaneous Changes:
        # Improved computation of emulated vertical metrics for TrueType fonts.
        pytest.skip("FreeType <2.5.1 has incompatible ttb metrics")

    path = "Tests/images/test_combine_%s.png" % name
    f = ImageFont.truetype("Tests/fonts/NotoSans-Regular.ttf", 48)

    im = Image.new("RGB", (400, 400), "white")
    d = ImageDraw.Draw(im)
    d.line(((0, 200), (400, 200)), "gray")
    d.line(((200, 0), (200, 400)), "gray")
    try:
        d.text((200, 200), text, fill="black", anchor=anchor, direction=dir, font=f)
    except ValueError as ex:
        if (
            dir == "ttb"
            and str(ex) == "libraqm 0.7 or greater required for 'ttb' direction"
        ):
            pytest.skip("libraqm 0.7 or greater not available")

    with Image.open(path) as expected:
        assert_image_similar(im, expected, epsilon)


@pytest.mark.parametrize(
    "anchor,align",
    (
        ("lm", "left"),  # pass with getsize
        ("lm", "center"),  # fail at 2.12
        ("lm", "right"),  # fail at 2.57
        ("mm", "left"),  # fail at 2.12
        ("mm", "center"),  # pass with getsize
        ("mm", "right"),  # fail at 2.12
        ("rm", "left"),  # fail at 2.57
        ("rm", "center"),  # fail at 2.12
        ("rm", "right"),  # pass with getsize
    ),
)
def test_combine_multiline(anchor, align):
    # test that multiline text uses getline, not getsize or getbbox

    path = "Tests/images/test_combine_multiline_%s_%s.png" % (anchor, align)
    f = ImageFont.truetype("Tests/fonts/NotoSans-Regular.ttf", 48)
    text = "i\u0305\u035C\ntext"  # i with overline and double breve, and a word

    im = Image.new("RGB", (400, 400), "white")
    d = ImageDraw.Draw(im)
    d.line(((0, 200), (400, 200)), "gray")
    d.line(((200, 0), (200, 400)), "gray")
    d.multiline_text((200, 200), text, fill="black", anchor=anchor, font=f, align=align)

    with Image.open(path) as expected:
        assert_image_similar(im, expected, 0.015)


def test_anchor_invalid_ttb():
    font = ImageFont.truetype(FONT_PATH, FONT_SIZE)
    im = Image.new("RGB", (100, 100), "white")
    d = ImageDraw.Draw(im)
    d.font = font

    for anchor in ["", "l", "a", "lax", "xa", "la", "ls", "ld", "lx"]:
        pytest.raises(
            ValueError, lambda: font.getmask2("hello", anchor=anchor, direction="ttb")
        )
        pytest.raises(
            ValueError, lambda: font.getbbox("hello", anchor=anchor, direction="ttb")
        )
        pytest.raises(
            ValueError, lambda: d.text((0, 0), "hello", anchor=anchor, direction="ttb")
        )
        pytest.raises(
            ValueError,
            lambda: d.multiline_text(
                (0, 0), "foo\nbar", anchor=anchor, direction="ttb"
            ),
        )
    # ttb multiline text does not support anchors at all
    pytest.raises(
        ValueError,
        lambda: d.multiline_text((0, 0), "foo\nbar", anchor="mm", direction="ttb"),
    )<|MERGE_RESOLUTION|>--- conflicted
+++ resolved
@@ -1,11 +1,7 @@
 import pytest
-<<<<<<< HEAD
+
 from packaging.version import parse as parse_version
 from PIL import Image, ImageDraw, ImageFont, features
-=======
-
-from PIL import Image, ImageDraw, ImageFont
->>>>>>> 33dca341
 
 from .helper import assert_image_similar, skip_unless_feature
 
