--- conflicted
+++ resolved
@@ -3,13 +3,13 @@
 import pytest
 from PIL import Image
 
-<<<<<<< HEAD
+from .helper import skip_unless_feature
+
 _webp = pytest.importorskip("PIL._webp", reason="WebP support not installed")
-
-
-def setup_module():
-    if not _webp.HAVE_WEBPMUX:
-        pytest.skip("WebPMux support not installed")
+pytestmark = [
+    skip_unless_feature("webp"),
+    skip_unless_feature("webp_mux"),
+]
 
 
 def test_read_exif_metadata():
@@ -20,15 +20,6 @@
         assert image.format == "WEBP"
         exif_data = image.info.get("exif", None)
         assert exif_data
-=======
-from .helper import PillowTestCase, skip_unless_feature
-
-
-@skip_unless_feature("webp")
-@skip_unless_feature("webp_mux")
-class TestFileWebpMetadata(PillowTestCase):
-    def test_read_exif_metadata(self):
->>>>>>> 79859f02
 
         exif = image._getexif()
 
@@ -103,10 +94,8 @@
         assert not webp_image._getexif()
 
 
+@skip_unless_feature("webp_anim")
 def test_write_animated_metadata(tmp_path):
-    if not _webp.HAVE_WEBPANIM:
-        pytest.skip("WebP animation support not available")
-
     iccp_data = b"<iccp_data>"
     exif_data = b"<exif_data>"
     xmp_data = b"<xmp_data>"
@@ -123,50 +112,10 @@
                 xmp=xmp_data,
             )
 
-<<<<<<< HEAD
     with Image.open(temp_file) as image:
         assert "icc_profile" in image.info
         assert "exif" in image.info
         assert "xmp" in image.info
         assert iccp_data == image.info.get("icc_profile", None)
         assert exif_data == image.info.get("exif", None)
-        assert xmp_data == image.info.get("xmp", None)
-=======
-    def test_read_no_exif(self):
-        file_path = "Tests/images/flower.jpg"
-        test_buffer = BytesIO()
-        with Image.open(file_path) as image:
-            self.assertIn("exif", image.info)
-
-            image.save(test_buffer, "webp")
-
-        test_buffer.seek(0)
-        with Image.open(test_buffer) as webp_image:
-            self.assertFalse(webp_image._getexif())
-
-    @skip_unless_feature("webp_anim")
-    def test_write_animated_metadata(self):
-        iccp_data = b"<iccp_data>"
-        exif_data = b"<exif_data>"
-        xmp_data = b"<xmp_data>"
-
-        temp_file = self.tempfile("temp.webp")
-        with Image.open("Tests/images/anim_frame1.webp") as frame1:
-            with Image.open("Tests/images/anim_frame2.webp") as frame2:
-                frame1.save(
-                    temp_file,
-                    save_all=True,
-                    append_images=[frame2, frame1, frame2],
-                    icc_profile=iccp_data,
-                    exif=exif_data,
-                    xmp=xmp_data,
-                )
-
-        with Image.open(temp_file) as image:
-            self.assertIn("icc_profile", image.info)
-            self.assertIn("exif", image.info)
-            self.assertIn("xmp", image.info)
-            self.assertEqual(iccp_data, image.info.get("icc_profile", None))
-            self.assertEqual(exif_data, image.info.get("exif", None))
-            self.assertEqual(xmp_data, image.info.get("xmp", None))
->>>>>>> 79859f02
+        assert xmp_data == image.info.get("xmp", None)