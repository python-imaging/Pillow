from helper import unittest, PillowTestCase, hopper
from test_imageqt import PillowQtTestCase

from PIL import ImageQt, Image


if ImageQt.qt_is_installed:
    from PIL.ImageQt import QImage

    try:
        from PyQt5 import QtGui
        from PyQt5.QtWidgets import QWidget, QHBoxLayout, QLabel, QApplication
        QT_VERSION = 5
    except (ImportError, RuntimeError):
        try:
            from PyQt4 import QtGui
            from PyQt4.QtGui import QWidget, QHBoxLayout, QLabel, QApplication
            QT_VERSION = 4
        except (ImportError, RuntimeError):
            from PySide import QtGui
<<<<<<< HEAD

=======
            from PySide.QtGui import QWidget, QHBoxLayout, QLabel, QApplication
            QT_VERSION = 4
            
>>>>>>> f4556ace

class TestToQImage(PillowQtTestCase, PillowTestCase):

    def test_sanity(self):
        PillowQtTestCase.setUp(self)
        for mode in ('RGB', 'RGBA', 'L', 'P', '1'):
            src = hopper(mode)
            data = ImageQt.toqimage(src)

            self.assertIsInstance(data, QImage)
            self.assertFalse(data.isNull())

            # reload directly from the qimage
            rt = ImageQt.fromqimage(data)
            if mode in ('L', 'P', '1'):
                self.assert_image_equal(rt, src.convert('RGB'))
            else:
                self.assert_image_equal(rt, src)

            if mode == '1':
                # BW appears to not save correctly on QT4 and QT5
                # kicks out errors on console:
                # libpng warning: Invalid color type/bit depth combination in IHDR
                # libpng error: Invalid IHDR data
                continue
            
            # Test saving the file
            tempfile = self.tempfile('temp_{}.png'.format(mode))
            data.save(tempfile)

<<<<<<< HEAD
=======
            # Check that it actually worked. 
            reloaded = Image.open(tempfile)
            # Gray images appear to come back in palette mode.
            # They're roughly equivalent
            if QT_VERSION == 4 and mode == 'L':
                src = src.convert('P')
            self.assert_image_equal(reloaded, src)


>>>>>>> f4556ace
    def test_segfault(self):
        PillowQtTestCase.setUp(self)

        app = QApplication([])
        ex = Example()
        assert(app)  # Silence warning
        assert(ex)   # Silence warning


if ImageQt.qt_is_installed:
    class Example(QWidget):

        def __init__(self):
            super(Example, self).__init__()

            img = hopper().resize((1000, 1000))

            qimage = ImageQt.ImageQt(img)

            pixmap1 = QtGui.QPixmap.fromImage(qimage)

            hbox = QHBoxLayout(self)

            lbl = QLabel(self)
            # Segfault in the problem
            lbl.setPixmap(pixmap1.copy())


<<<<<<< HEAD
=======


def main():
    app = QApplication(sys.argv)
    ex = Example()
    sys.exit(app.exec_())




>>>>>>> f4556ace
if __name__ == '__main__':
    unittest.main()<|MERGE_RESOLUTION|>--- conflicted
+++ resolved
@@ -18,13 +18,8 @@
             QT_VERSION = 4
         except (ImportError, RuntimeError):
             from PySide import QtGui
-<<<<<<< HEAD
-
-=======
             from PySide.QtGui import QWidget, QHBoxLayout, QLabel, QApplication
             QT_VERSION = 4
-            
->>>>>>> f4556ace
 
 class TestToQImage(PillowQtTestCase, PillowTestCase):
 
@@ -55,8 +50,6 @@
             tempfile = self.tempfile('temp_{}.png'.format(mode))
             data.save(tempfile)
 
-<<<<<<< HEAD
-=======
             # Check that it actually worked. 
             reloaded = Image.open(tempfile)
             # Gray images appear to come back in palette mode.
@@ -65,8 +58,6 @@
                 src = src.convert('P')
             self.assert_image_equal(reloaded, src)
 
-
->>>>>>> f4556ace
     def test_segfault(self):
         PillowQtTestCase.setUp(self)
 
@@ -95,18 +86,5 @@
             lbl.setPixmap(pixmap1.copy())
 
 
-<<<<<<< HEAD
-=======
-
-
-def main():
-    app = QApplication(sys.argv)
-    ex = Example()
-    sys.exit(app.exec_())
-
-
-
-
->>>>>>> f4556ace
 if __name__ == '__main__':
     unittest.main()