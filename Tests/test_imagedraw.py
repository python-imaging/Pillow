--- conflicted
+++ resolved
@@ -1035,13 +1035,7 @@
     draw.text((12, 2), "y", "#f00", font, stroke_width=2, stroke_fill="#0f0")
 
     # Assert
-<<<<<<< HEAD
-    assert_image_similar(
-        im, Image.open("Tests/images/imagedraw_stroke_descender.png"), 6.78
-    )
-=======
-    assert_image_similar_tofile(im, "Tests/images/imagedraw_stroke_descender.png", 6.76)
->>>>>>> c9745f4b
+    assert_image_similar_tofile(im, "Tests/images/imagedraw_stroke_descender.png", 6.78)
 
 
 @skip_unless_feature("freetype2")
