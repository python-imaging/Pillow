--- conflicted
+++ resolved
@@ -31,123 +31,6 @@
 extern PyObject *
 PyImagingNew(Imaging im);
 
-<<<<<<< HEAD
-static void
-ImagingDestroyMap(Imaging im) {
-    return; /* nothing to do! */
-}
-
-static PyObject *
-mapping_readimage(ImagingMapperObject *mapper, PyObject *args) {
-    int y, size;
-    Imaging im;
-
-    char *mode;
-    int xsize;
-    int ysize;
-    int stride;
-    int orientation;
-    if (!PyArg_ParseTuple(
-            args, "s(ii)ii", &mode, &xsize, &ysize, &stride, &orientation)) {
-        return NULL;
-    }
-
-    if (stride <= 0) {
-        /* FIXME: maybe we should call ImagingNewPrologue instead */
-        if (!strcmp(mode, "L") || !strcmp(mode, "P")) {
-            stride = xsize;
-        } else if (!strcmp(mode, "I;16") || !strcmp(mode, "I;16B")) {
-            stride = xsize * 2;
-        } else {
-            stride = xsize * 4;
-        }
-    }
-
-    size = ysize * stride;
-
-    if (mapper->offset + size > mapper->size) {
-        PyErr_SetString(PyExc_OSError, "image file truncated");
-        return NULL;
-    }
-
-    im = ImagingNewPrologue(mode, xsize, ysize);
-    if (!im) {
-        return NULL;
-    }
-
-    im->readonly = 1;
-    /* setup file pointers */
-    if (orientation > 0) {
-        for (y = 0; y < ysize; y++) {
-            im->image[y] = mapper->base + mapper->offset + y * stride;
-        }
-    } else {
-        for (y = 0; y < ysize; y++) {
-            im->image[ysize - y - 1] = mapper->base + mapper->offset + y * stride;
-        }
-    }
-
-    im->destroy = ImagingDestroyMap;
-
-    mapper->offset += size;
-
-    return PyImagingNew(im);
-}
-
-static struct PyMethodDef methods[] = {
-    /* standard file interface */
-    {"read", (PyCFunction)mapping_read, 1},
-    {"seek", (PyCFunction)mapping_seek, 1},
-    /* extensions */
-    {"readimage", (PyCFunction)mapping_readimage, 1},
-    {NULL, NULL} /* sentinel */
-};
-
-static PyTypeObject ImagingMapperType = {
-    PyVarObject_HEAD_INIT(NULL, 0) "ImagingMapper", /*tp_name*/
-    sizeof(ImagingMapperObject),                    /*tp_size*/
-    0,                                              /*tp_itemsize*/
-    /* methods */
-    (destructor)mapping_dealloc, /*tp_dealloc*/
-    0,                           /*tp_print*/
-    0,                           /*tp_getattr*/
-    0,                           /*tp_setattr*/
-    0,                           /*tp_compare*/
-    0,                           /*tp_repr*/
-    0,                           /*tp_as_number */
-    0,                           /*tp_as_sequence */
-    0,                           /*tp_as_mapping */
-    0,                           /*tp_hash*/
-    0,                           /*tp_call*/
-    0,                           /*tp_str*/
-    0,                           /*tp_getattro*/
-    0,                           /*tp_setattro*/
-    0,                           /*tp_as_buffer*/
-    Py_TPFLAGS_DEFAULT,          /*tp_flags*/
-    0,                           /*tp_doc*/
-    0,                           /*tp_traverse*/
-    0,                           /*tp_clear*/
-    0,                           /*tp_richcompare*/
-    0,                           /*tp_weaklistoffset*/
-    0,                           /*tp_iter*/
-    0,                           /*tp_iternext*/
-    methods,                     /*tp_methods*/
-    0,                           /*tp_members*/
-    0,                           /*tp_getset*/
-};
-
-PyObject *
-PyImaging_Mapper(PyObject *self, PyObject *args) {
-    char *filename;
-    if (!PyArg_ParseTuple(args, "s", &filename)) {
-        return NULL;
-    }
-
-    return (PyObject *)PyImaging_MapperNew(filename, 1);
-}
-
-=======
->>>>>>> 6eae8fd5
 /* -------------------------------------------------------------------- */
 /* Buffer mapper */
 
