--- conflicted
+++ resolved
@@ -142,12 +142,8 @@
         # https://sno.phy.queensu.ca/~phil/exiftool/TagNames/JPEG.html#Adobe
         # https://docs.oracle.com/javase/8/docs/api/javax/imageio/metadata/doc-files/jpeg_metadata.html
         try:
-<<<<<<< HEAD
             index2_offset = 5
-            adobe_transform = i8(s[index2_offset + 3])  # Index2 3
-=======
-            adobe_transform = s[1]
->>>>>>> d3740155
+            adobe_transform = s[index2_offset + 3]  # Index2 3
         except Exception:
             pass
         else:
