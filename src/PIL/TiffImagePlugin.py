#
# The Python Imaging Library.
# $Id$
#
# TIFF file handling
#
# TIFF is a flexible, if somewhat aged, image file format originally
# defined by Aldus.  Although TIFF supports a wide variety of pixel
# layouts and compression methods, the name doesn't really stand for
# "thousands of incompatible file formats," it just feels that way.
#
# To read TIFF data from a stream, the stream must be seekable.  For
# progressive decoding, make sure to use TIFF files where the tag
# directory is placed first in the file.
#
# History:
# 1995-09-01 fl   Created
# 1996-05-04 fl   Handle JPEGTABLES tag
# 1996-05-18 fl   Fixed COLORMAP support
# 1997-01-05 fl   Fixed PREDICTOR support
# 1997-08-27 fl   Added support for rational tags (from Perry Stoll)
# 1998-01-10 fl   Fixed seek/tell (from Jan Blom)
# 1998-07-15 fl   Use private names for internal variables
# 1999-06-13 fl   Rewritten for PIL 1.0 (1.0)
# 2000-10-11 fl   Additional fixes for Python 2.0 (1.1)
# 2001-04-17 fl   Fixed rewind support (seek to frame 0) (1.2)
# 2001-05-12 fl   Added write support for more tags (from Greg Couch) (1.3)
# 2001-12-18 fl   Added workaround for broken Matrox library
# 2002-01-18 fl   Don't mess up if photometric tag is missing (D. Alan Stewart)
# 2003-05-19 fl   Check FILLORDER tag
# 2003-09-26 fl   Added RGBa support
# 2004-02-24 fl   Added DPI support; fixed rational write support
# 2005-02-07 fl   Added workaround for broken Corel Draw 10 files
# 2006-01-09 fl   Added support for float/double tags (from Russell Nelson)
#
# Copyright (c) 1997-2006 by Secret Labs AB.  All rights reserved.
# Copyright (c) 1995-1997 by Fredrik Lundh
#
# See the README file for information on usage and redistribution.
#

from __future__ import division, print_function

from . import Image, ImageFile, ImagePalette, TiffTags
from ._binary import i8, o8
from ._util import py3

from fractions import Fraction
from numbers import Number, Rational

import io
import itertools
import os
import struct
import sys
import warnings
import distutils.version

from .TiffTags import TYPES

try:
    # Python 3
    from collections.abc import MutableMapping
except ImportError:
    # Python 2.7
    from collections import MutableMapping


# __version__ is deprecated and will be removed in a future version. Use
# PIL.__version__ instead.
__version__ = "1.3.5"
DEBUG = False  # Needs to be merged with the new logging approach.

# Set these to true to force use of libtiff for reading or writing.
READ_LIBTIFF = False
WRITE_LIBTIFF = False
IFD_LEGACY_API = True

II = b"II"  # little-endian (Intel style)
MM = b"MM"  # big-endian (Motorola style)

#
# --------------------------------------------------------------------
# Read TIFF files

# a few tag names, just to make the code below a bit more readable
IMAGEWIDTH = 256
IMAGELENGTH = 257
BITSPERSAMPLE = 258
COMPRESSION = 259
PHOTOMETRIC_INTERPRETATION = 262
FILLORDER = 266
IMAGEDESCRIPTION = 270
STRIPOFFSETS = 273
SAMPLESPERPIXEL = 277
ROWSPERSTRIP = 278
STRIPBYTECOUNTS = 279
X_RESOLUTION = 282
Y_RESOLUTION = 283
PLANAR_CONFIGURATION = 284
RESOLUTION_UNIT = 296
TRANSFERFUNCTION = 301
SOFTWARE = 305
DATE_TIME = 306
ARTIST = 315
PREDICTOR = 317
COLORMAP = 320
TILEOFFSETS = 324
EXTRASAMPLES = 338
SAMPLEFORMAT = 339
JPEGTABLES = 347
REFERENCEBLACKWHITE = 532
COPYRIGHT = 33432
IPTC_NAA_CHUNK = 33723  # newsphoto properties
PHOTOSHOP_CHUNK = 34377  # photoshop properties
ICCPROFILE = 34675
EXIFIFD = 34665
XMP = 700

# https://github.com/imagej/ImageJA/blob/master/src/main/java/ij/io/TiffDecoder.java
IMAGEJ_META_DATA_BYTE_COUNTS = 50838
IMAGEJ_META_DATA = 50839

COMPRESSION_INFO = {
    # Compression => pil compression name
    1: "raw",
    2: "tiff_ccitt",
    3: "group3",
    4: "group4",
    5: "tiff_lzw",
    6: "tiff_jpeg",  # obsolete
    7: "jpeg",
    8: "tiff_adobe_deflate",
    32771: "tiff_raw_16",  # 16-bit padding
    32773: "packbits",
    32809: "tiff_thunderscan",
    32946: "tiff_deflate",
    34676: "tiff_sgilog",
    34677: "tiff_sgilog24",
    34925: "lzma",
    50000: "zstd",
    50001: "webp",
}

COMPRESSION_INFO_REV = {v: k for k, v in COMPRESSION_INFO.items()}

OPEN_INFO = {
    # (ByteOrder, PhotoInterpretation, SampleFormat, FillOrder, BitsPerSample,
    #  ExtraSamples) => mode, rawmode
    (II, 0, (1,), 1, (1,), ()): ("1", "1;I"),
    (MM, 0, (1,), 1, (1,), ()): ("1", "1;I"),
    (II, 0, (1,), 2, (1,), ()): ("1", "1;IR"),
    (MM, 0, (1,), 2, (1,), ()): ("1", "1;IR"),
    (II, 1, (1,), 1, (1,), ()): ("1", "1"),
    (MM, 1, (1,), 1, (1,), ()): ("1", "1"),
    (II, 1, (1,), 2, (1,), ()): ("1", "1;R"),
    (MM, 1, (1,), 2, (1,), ()): ("1", "1;R"),
    (II, 0, (1,), 1, (2,), ()): ("L", "L;2I"),
    (MM, 0, (1,), 1, (2,), ()): ("L", "L;2I"),
    (II, 0, (1,), 2, (2,), ()): ("L", "L;2IR"),
    (MM, 0, (1,), 2, (2,), ()): ("L", "L;2IR"),
    (II, 1, (1,), 1, (2,), ()): ("L", "L;2"),
    (MM, 1, (1,), 1, (2,), ()): ("L", "L;2"),
    (II, 1, (1,), 2, (2,), ()): ("L", "L;2R"),
    (MM, 1, (1,), 2, (2,), ()): ("L", "L;2R"),
    (II, 0, (1,), 1, (4,), ()): ("L", "L;4I"),
    (MM, 0, (1,), 1, (4,), ()): ("L", "L;4I"),
    (II, 0, (1,), 2, (4,), ()): ("L", "L;4IR"),
    (MM, 0, (1,), 2, (4,), ()): ("L", "L;4IR"),
    (II, 1, (1,), 1, (4,), ()): ("L", "L;4"),
    (MM, 1, (1,), 1, (4,), ()): ("L", "L;4"),
    (II, 1, (1,), 2, (4,), ()): ("L", "L;4R"),
    (MM, 1, (1,), 2, (4,), ()): ("L", "L;4R"),
    (II, 0, (1,), 1, (8,), ()): ("L", "L;I"),
    (MM, 0, (1,), 1, (8,), ()): ("L", "L;I"),
    (II, 0, (1,), 2, (8,), ()): ("L", "L;IR"),
    (MM, 0, (1,), 2, (8,), ()): ("L", "L;IR"),
    (II, 1, (1,), 1, (8,), ()): ("L", "L"),
    (MM, 1, (1,), 1, (8,), ()): ("L", "L"),
    (II, 1, (1,), 2, (8,), ()): ("L", "L;R"),
    (MM, 1, (1,), 2, (8,), ()): ("L", "L;R"),
    (II, 1, (1,), 1, (12,), ()): ("I;16", "I;12"),
    (II, 1, (1,), 1, (16,), ()): ("I;16", "I;16"),
    (MM, 1, (1,), 1, (16,), ()): ("I;16B", "I;16B"),
    (II, 1, (2,), 1, (16,), ()): ("I", "I;16S"),
    (MM, 1, (2,), 1, (16,), ()): ("I", "I;16BS"),
    (II, 0, (3,), 1, (32,), ()): ("F", "F;32F"),
    (MM, 0, (3,), 1, (32,), ()): ("F", "F;32BF"),
    (II, 1, (1,), 1, (32,), ()): ("I", "I;32N"),
    (II, 1, (2,), 1, (32,), ()): ("I", "I;32S"),
    (MM, 1, (2,), 1, (32,), ()): ("I", "I;32BS"),
    (II, 1, (3,), 1, (32,), ()): ("F", "F;32F"),
    (MM, 1, (3,), 1, (32,), ()): ("F", "F;32BF"),
    (II, 1, (1,), 1, (8, 8), (2,)): ("LA", "LA"),
    (MM, 1, (1,), 1, (8, 8), (2,)): ("LA", "LA"),
    (II, 2, (1,), 1, (8, 8, 8), ()): ("RGB", "RGB"),
    (MM, 2, (1,), 1, (8, 8, 8), ()): ("RGB", "RGB"),
    (II, 2, (1,), 2, (8, 8, 8), ()): ("RGB", "RGB;R"),
    (MM, 2, (1,), 2, (8, 8, 8), ()): ("RGB", "RGB;R"),
    (II, 2, (1,), 1, (8, 8, 8, 8), ()): ("RGBA", "RGBA"),  # missing ExtraSamples
    (MM, 2, (1,), 1, (8, 8, 8, 8), ()): ("RGBA", "RGBA"),  # missing ExtraSamples
    (II, 2, (1,), 1, (8, 8, 8, 8), (0,)): ("RGBX", "RGBX"),
    (MM, 2, (1,), 1, (8, 8, 8, 8), (0,)): ("RGBX", "RGBX"),
    (II, 2, (1,), 1, (8, 8, 8, 8, 8), (0, 0)): ("RGBX", "RGBXX"),
    (MM, 2, (1,), 1, (8, 8, 8, 8, 8), (0, 0)): ("RGBX", "RGBXX"),
    (II, 2, (1,), 1, (8, 8, 8, 8, 8, 8), (0, 0, 0)): ("RGBX", "RGBXXX"),
    (MM, 2, (1,), 1, (8, 8, 8, 8, 8, 8), (0, 0, 0)): ("RGBX", "RGBXXX"),
    (II, 2, (1,), 1, (8, 8, 8, 8), (1,)): ("RGBA", "RGBa"),
    (MM, 2, (1,), 1, (8, 8, 8, 8), (1,)): ("RGBA", "RGBa"),
    (II, 2, (1,), 1, (8, 8, 8, 8, 8), (1, 0)): ("RGBA", "RGBaX"),
    (MM, 2, (1,), 1, (8, 8, 8, 8, 8), (1, 0)): ("RGBA", "RGBaX"),
    (II, 2, (1,), 1, (8, 8, 8, 8, 8, 8), (1, 0, 0)): ("RGBA", "RGBaXX"),
    (MM, 2, (1,), 1, (8, 8, 8, 8, 8, 8), (1, 0, 0)): ("RGBA", "RGBaXX"),
    (II, 2, (1,), 1, (8, 8, 8, 8), (2,)): ("RGBA", "RGBA"),
    (MM, 2, (1,), 1, (8, 8, 8, 8), (2,)): ("RGBA", "RGBA"),
    (II, 2, (1,), 1, (8, 8, 8, 8, 8), (2, 0)): ("RGBA", "RGBAX"),
    (MM, 2, (1,), 1, (8, 8, 8, 8, 8), (2, 0)): ("RGBA", "RGBAX"),
    (II, 2, (1,), 1, (8, 8, 8, 8, 8, 8), (2, 0, 0)): ("RGBA", "RGBAXX"),
    (MM, 2, (1,), 1, (8, 8, 8, 8, 8, 8), (2, 0, 0)): ("RGBA", "RGBAXX"),
    (II, 2, (1,), 1, (8, 8, 8, 8), (999,)): ("RGBA", "RGBA"),  # Corel Draw 10
    (MM, 2, (1,), 1, (8, 8, 8, 8), (999,)): ("RGBA", "RGBA"),  # Corel Draw 10
    (II, 2, (1,), 1, (16, 16, 16), ()): ("RGB", "RGB;16L"),
    (MM, 2, (1,), 1, (16, 16, 16), ()): ("RGB", "RGB;16B"),
    (II, 2, (1,), 1, (16, 16, 16, 16), ()): ("RGBA", "RGBA;16L"),
    (MM, 2, (1,), 1, (16, 16, 16, 16), ()): ("RGBA", "RGBA;16B"),
    (II, 2, (1,), 1, (16, 16, 16, 16), (0,)): ("RGBX", "RGBX;16L"),
    (MM, 2, (1,), 1, (16, 16, 16, 16), (0,)): ("RGBX", "RGBX;16B"),
    (II, 2, (1,), 1, (16, 16, 16, 16), (1,)): ("RGBA", "RGBa;16L"),
    (MM, 2, (1,), 1, (16, 16, 16, 16), (1,)): ("RGBA", "RGBa;16B"),
    (II, 2, (1,), 1, (16, 16, 16, 16), (2,)): ("RGBA", "RGBA;16L"),
    (MM, 2, (1,), 1, (16, 16, 16, 16), (2,)): ("RGBA", "RGBA;16B"),
    (II, 3, (1,), 1, (1,), ()): ("P", "P;1"),
    (MM, 3, (1,), 1, (1,), ()): ("P", "P;1"),
    (II, 3, (1,), 2, (1,), ()): ("P", "P;1R"),
    (MM, 3, (1,), 2, (1,), ()): ("P", "P;1R"),
    (II, 3, (1,), 1, (2,), ()): ("P", "P;2"),
    (MM, 3, (1,), 1, (2,), ()): ("P", "P;2"),
    (II, 3, (1,), 2, (2,), ()): ("P", "P;2R"),
    (MM, 3, (1,), 2, (2,), ()): ("P", "P;2R"),
    (II, 3, (1,), 1, (4,), ()): ("P", "P;4"),
    (MM, 3, (1,), 1, (4,), ()): ("P", "P;4"),
    (II, 3, (1,), 2, (4,), ()): ("P", "P;4R"),
    (MM, 3, (1,), 2, (4,), ()): ("P", "P;4R"),
    (II, 3, (1,), 1, (8,), ()): ("P", "P"),
    (MM, 3, (1,), 1, (8,), ()): ("P", "P"),
    (II, 3, (1,), 1, (8, 8), (2,)): ("PA", "PA"),
    (MM, 3, (1,), 1, (8, 8), (2,)): ("PA", "PA"),
    (II, 3, (1,), 2, (8,), ()): ("P", "P;R"),
    (MM, 3, (1,), 2, (8,), ()): ("P", "P;R"),
    (II, 5, (1,), 1, (8, 8, 8, 8), ()): ("CMYK", "CMYK"),
    (MM, 5, (1,), 1, (8, 8, 8, 8), ()): ("CMYK", "CMYK"),
    (II, 5, (1,), 1, (8, 8, 8, 8, 8), (0,)): ("CMYK", "CMYKX"),
    (MM, 5, (1,), 1, (8, 8, 8, 8, 8), (0,)): ("CMYK", "CMYKX"),
    (II, 5, (1,), 1, (8, 8, 8, 8, 8, 8), (0, 0)): ("CMYK", "CMYKXX"),
    (MM, 5, (1,), 1, (8, 8, 8, 8, 8, 8), (0, 0)): ("CMYK", "CMYKXX"),
    (II, 5, (1,), 1, (16, 16, 16, 16), ()): ("CMYK", "CMYK;16L"),
    # JPEG compressed images handled by LibTiff and auto-converted to RGBX
    # Minimal Baseline TIFF requires YCbCr images to have 3 SamplesPerPixel
    (II, 6, (1,), 1, (8, 8, 8), ()): ("RGB", "RGBX"),
    (MM, 6, (1,), 1, (8, 8, 8), ()): ("RGB", "RGBX"),
    (II, 8, (1,), 1, (8, 8, 8), ()): ("LAB", "LAB"),
    (MM, 8, (1,), 1, (8, 8, 8), ()): ("LAB", "LAB"),
}

PREFIXES = [
    b"MM\x00\x2A",  # Valid TIFF header with big-endian byte order
    b"II\x2A\x00",  # Valid TIFF header with little-endian byte order
    b"MM\x2A\x00",  # Invalid TIFF header, assume big-endian
    b"II\x00\x2A",  # Invalid TIFF header, assume little-endian
]


def _accept(prefix):
    return prefix[:4] in PREFIXES


def _limit_rational(val, max_val):
    inv = abs(val) > 1
    n_d = IFDRational(1 / val if inv else val).limit_rational(max_val)
    return n_d[::-1] if inv else n_d


def _libtiff_version():
    return Image.core.libtiff_version.split("\n")[0].split("Version ")[1]


##
# Wrapper for TIFF IFDs.

_load_dispatch = {}
_write_dispatch = {}


class IFDRational(Rational):
    """ Implements a rational class where 0/0 is a legal value to match
    the in the wild use of exif rationals.

    e.g., DigitalZoomRatio - 0.00/0.00  indicates that no digital zoom was used
    """

    """ If the denominator is 0, store this as a float('nan'), otherwise store
    as a fractions.Fraction(). Delegate as appropriate

    """

    __slots__ = ("_numerator", "_denominator", "_val")

    def __init__(self, value, denominator=1):
        """
        :param value: either an integer numerator, a
        float/rational/other number, or an IFDRational
        :param denominator: Optional integer denominator
        """
        self._denominator = denominator
        self._numerator = value
        self._val = float(1)

        if isinstance(value, Fraction):
            self._numerator = value.numerator
            self._denominator = value.denominator
            self._val = value

        if isinstance(value, IFDRational):
            self._denominator = value.denominator
            self._numerator = value.numerator
            self._val = value._val
            return

        if denominator == 0:
            self._val = float("nan")
            return

        elif denominator == 1:
            self._val = Fraction(value)
        else:
            self._val = Fraction(value, denominator)

    @property
    def numerator(a):
        return a._numerator

    @property
    def denominator(a):
        return a._denominator

    def limit_rational(self, max_denominator):
        """

        :param max_denominator: Integer, the maximum denominator value
        :returns: Tuple of (numerator, denominator)
        """

        if self.denominator == 0:
            return (self.numerator, self.denominator)

        f = self._val.limit_denominator(max_denominator)
        return (f.numerator, f.denominator)

    def __repr__(self):
        return str(float(self._val))

    def __hash__(self):
        return self._val.__hash__()

    def __eq__(self, other):
        return self._val == other

    def _delegate(op):
        def delegate(self, *args):
            return getattr(self._val, op)(*args)

        return delegate

    """ a = ['add','radd', 'sub', 'rsub','div', 'rdiv', 'mul', 'rmul',
             'truediv', 'rtruediv', 'floordiv',
             'rfloordiv','mod','rmod', 'pow','rpow', 'pos', 'neg',
             'abs', 'trunc', 'lt', 'gt', 'le', 'ge', 'nonzero',
             'ceil', 'floor', 'round']
        print("\n".join("__%s__ = _delegate('__%s__')" % (s,s) for s in a))
        """

    __add__ = _delegate("__add__")
    __radd__ = _delegate("__radd__")
    __sub__ = _delegate("__sub__")
    __rsub__ = _delegate("__rsub__")
    __div__ = _delegate("__div__")
    __rdiv__ = _delegate("__rdiv__")
    __mul__ = _delegate("__mul__")
    __rmul__ = _delegate("__rmul__")
    __truediv__ = _delegate("__truediv__")
    __rtruediv__ = _delegate("__rtruediv__")
    __floordiv__ = _delegate("__floordiv__")
    __rfloordiv__ = _delegate("__rfloordiv__")
    __mod__ = _delegate("__mod__")
    __rmod__ = _delegate("__rmod__")
    __pow__ = _delegate("__pow__")
    __rpow__ = _delegate("__rpow__")
    __pos__ = _delegate("__pos__")
    __neg__ = _delegate("__neg__")
    __abs__ = _delegate("__abs__")
    __trunc__ = _delegate("__trunc__")
    __lt__ = _delegate("__lt__")
    __gt__ = _delegate("__gt__")
    __le__ = _delegate("__le__")
    __ge__ = _delegate("__ge__")
    __nonzero__ = _delegate("__nonzero__")
    __ceil__ = _delegate("__ceil__")
    __floor__ = _delegate("__floor__")
    __round__ = _delegate("__round__")


class ImageFileDirectory_v2(MutableMapping):
    """This class represents a TIFF tag directory.  To speed things up, we
    don't decode tags unless they're asked for.

    Exposes a dictionary interface of the tags in the directory::

        ifd = ImageFileDirectory_v2()
        ifd[key] = 'Some Data'
        ifd.tagtype[key] = TiffTags.ASCII
        print(ifd[key])
        'Some Data'

    Individual values are returned as the strings or numbers, sequences are
    returned as tuples of the values.

    The tiff metadata type of each item is stored in a dictionary of
    tag types in
    `~PIL.TiffImagePlugin.ImageFileDirectory_v2.tagtype`. The types
    are read from a tiff file, guessed from the type added, or added
    manually.

    Data Structures:

        * self.tagtype = {}

          * Key: numerical tiff tag number
          * Value: integer corresponding to the data type from
                   ~PIL.TiffTags.TYPES`

    .. versionadded:: 3.0.0
    """

    """
    Documentation:

        'internal' data structures:
        * self._tags_v2 = {} Key: numerical tiff tag number
                             Value: decoded data, as tuple for multiple values
        * self._tagdata = {} Key: numerical tiff tag number
                             Value: undecoded byte string from file
        * self._tags_v1 = {} Key: numerical tiff tag number
                             Value: decoded data in the v1 format

    Tags will be found in the private attributes self._tagdata, and in
    self._tags_v2 once decoded.

    Self.legacy_api is a value for internal use, and shouldn't be
    changed from outside code. In cooperation with the
    ImageFileDirectory_v1 class, if legacy_api is true, then decoded
    tags will be populated into both _tags_v1 and _tags_v2. _Tags_v2
    will be used if this IFD is used in the TIFF save routine. Tags
    should be read from tags_v1 if legacy_api == true.

    """

    def __init__(self, ifh=b"II\052\0\0\0\0\0", prefix=None):
        """Initialize an ImageFileDirectory.

        To construct an ImageFileDirectory from a real file, pass the 8-byte
        magic header to the constructor.  To only set the endianness, pass it
        as the 'prefix' keyword argument.

        :param ifh: One of the accepted magic headers (cf. PREFIXES); also sets
              endianness.
        :param prefix: Override the endianness of the file.
        """
        if ifh[:4] not in PREFIXES:
            raise SyntaxError("not a TIFF file (header %r not valid)" % ifh)
        self._prefix = prefix if prefix is not None else ifh[:2]
        if self._prefix == MM:
            self._endian = ">"
        elif self._prefix == II:
            self._endian = "<"
        else:
            raise SyntaxError("not a TIFF IFD")
        self.reset()
        self.next, = self._unpack("L", ifh[4:])
        self._legacy_api = False

    prefix = property(lambda self: self._prefix)
    offset = property(lambda self: self._offset)
    legacy_api = property(lambda self: self._legacy_api)

    @legacy_api.setter
    def legacy_api(self, value):
        raise Exception("Not allowing setting of legacy api")

    def reset(self):
        self._tags_v1 = {}  # will remain empty if legacy_api is false
        self._tags_v2 = {}  # main tag storage
        self._tagdata = {}
        self.tagtype = {}  # added 2008-06-05 by Florian Hoech
        self._next = None
        self._offset = None

    def __str__(self):
        return str(dict(self))

    def named(self):
        """
        :returns: dict of name|key: value

        Returns the complete tag dictionary, with named tags where possible.
        """
        return {TiffTags.lookup(code).name: value for code, value in self.items()}

    def __len__(self):
        return len(set(self._tagdata) | set(self._tags_v2))

    def __getitem__(self, tag):
        if tag not in self._tags_v2:  # unpack on the fly
            data = self._tagdata[tag]
            typ = self.tagtype[tag]
            size, handler = self._load_dispatch[typ]
            self[tag] = handler(self, data, self.legacy_api)  # check type
        val = self._tags_v2[tag]
        if self.legacy_api and not isinstance(val, (tuple, bytes)):
            val = (val,)
        return val

    def __contains__(self, tag):
        return tag in self._tags_v2 or tag in self._tagdata

    if not py3:

        def has_key(self, tag):
            return tag in self

    def __setitem__(self, tag, value):
        self._setitem(tag, value, self.legacy_api)

    def _setitem(self, tag, value, legacy_api):
        basetypes = (Number, bytes, str)
        if not py3:
            basetypes += (unicode,)  # noqa: F821

        info = TiffTags.lookup(tag)
        values = [value] if isinstance(value, basetypes) else value

        if tag not in self.tagtype:
            if info.type:
                self.tagtype[tag] = info.type
            else:
                self.tagtype[tag] = TiffTags.UNDEFINED
                if all(isinstance(v, IFDRational) for v in values):
                    self.tagtype[tag] = TiffTags.RATIONAL
                elif all(isinstance(v, int) for v in values):
                    if all(v < 2 ** 16 for v in values):
                        self.tagtype[tag] = TiffTags.SHORT
                    else:
                        self.tagtype[tag] = TiffTags.LONG
                elif all(isinstance(v, float) for v in values):
                    self.tagtype[tag] = TiffTags.DOUBLE
                else:
                    if py3:
                        if all(isinstance(v, str) for v in values):
                            self.tagtype[tag] = TiffTags.ASCII
                    else:
                        # Never treat data as binary by default on Python 2.
                        self.tagtype[tag] = TiffTags.ASCII

        if self.tagtype[tag] == TiffTags.UNDEFINED and py3:
            values = [
                value.encode("ascii", "replace") if isinstance(value, str) else value
            ]
        elif self.tagtype[tag] == TiffTags.RATIONAL:
            values = [float(v) if isinstance(v, int) else v for v in values]

        values = tuple(info.cvt_enum(value) for value in values)

        dest = self._tags_v1 if legacy_api else self._tags_v2

        # Three branches:
        # Spec'd length == 1, Actual length 1, store as element
        # Spec'd length == 1, Actual > 1, Warn and truncate. Formerly barfed.
        # No Spec, Actual length 1, Formerly (<4.2) returned a 1 element tuple.
        # Don't mess with the legacy api, since it's frozen.
        if (info.length == 1) or (
            info.length is None and len(values) == 1 and not legacy_api
        ):
            # Don't mess with the legacy api, since it's frozen.
            if legacy_api and self.tagtype[tag] in [
                TiffTags.RATIONAL,
                TiffTags.SIGNED_RATIONAL,
            ]:  # rationals
                values = (values,)
            try:
                dest[tag], = values
            except ValueError:
                # We've got a builtin tag with 1 expected entry
                warnings.warn(
                    "Metadata Warning, tag %s had too many entries: %s, expected 1"
                    % (tag, len(values))
                )
                dest[tag] = values[0]

        else:
            # Spec'd length > 1 or undefined
            # Unspec'd, and length > 1
            dest[tag] = values

    def __delitem__(self, tag):
        self._tags_v2.pop(tag, None)
        self._tags_v1.pop(tag, None)
        self._tagdata.pop(tag, None)

    def __iter__(self):
        return iter(set(self._tagdata) | set(self._tags_v2))

    def _unpack(self, fmt, data):
        return struct.unpack(self._endian + fmt, data)

    def _pack(self, fmt, *values):
        return struct.pack(self._endian + fmt, *values)

    def _register_loader(idx, size):
        def decorator(func):
            from .TiffTags import TYPES

            if func.__name__.startswith("load_"):
                TYPES[idx] = func.__name__[5:].replace("_", " ")
            _load_dispatch[idx] = size, func  # noqa: F821
            return func

        return decorator

    def _register_writer(idx):
        def decorator(func):
            _write_dispatch[idx] = func  # noqa: F821
            return func

        return decorator

    def _register_basic(idx_fmt_name):
        from .TiffTags import TYPES

        idx, fmt, name = idx_fmt_name
        TYPES[idx] = name
        size = struct.calcsize("=" + fmt)
        _load_dispatch[idx] = (  # noqa: F821
            size,
            lambda self, data, legacy_api=True: (
                self._unpack("{}{}".format(len(data) // size, fmt), data)
            ),
        )
        _write_dispatch[idx] = lambda self, *values: (  # noqa: F821
            b"".join(self._pack(fmt, value) for value in values)
        )

    list(
        map(
            _register_basic,
            [
                (TiffTags.SHORT, "H", "short"),
                (TiffTags.LONG, "L", "long"),
                (TiffTags.SIGNED_BYTE, "b", "signed byte"),
                (TiffTags.SIGNED_SHORT, "h", "signed short"),
                (TiffTags.SIGNED_LONG, "l", "signed long"),
                (TiffTags.FLOAT, "f", "float"),
                (TiffTags.DOUBLE, "d", "double"),
            ],
        )
    )

    @_register_loader(1, 1)  # Basic type, except for the legacy API.
    def load_byte(self, data, legacy_api=True):
        return data

    @_register_writer(1)  # Basic type, except for the legacy API.
    def write_byte(self, data):
        return data

    @_register_loader(2, 1)
    def load_string(self, data, legacy_api=True):
        if data.endswith(b"\0"):
            data = data[:-1]
        return data.decode("latin-1", "replace")

    @_register_writer(2)
    def write_string(self, value):
        # remerge of https://github.com/python-pillow/Pillow/pull/1416
        if sys.version_info.major == 2:
            value = value.decode("ascii", "replace")
        return b"" + value.encode("ascii", "replace") + b"\0"

    @_register_loader(5, 8)
    def load_rational(self, data, legacy_api=True):
        vals = self._unpack("{}L".format(len(data) // 4), data)

        def combine(a, b):
            return (a, b) if legacy_api else IFDRational(a, b)

        return tuple(combine(num, denom) for num, denom in zip(vals[::2], vals[1::2]))

    @_register_writer(5)
    def write_rational(self, *values):
        return b"".join(
            self._pack("2L", *_limit_rational(frac, 2 ** 31)) for frac in values
        )

    @_register_loader(7, 1)
    def load_undefined(self, data, legacy_api=True):
        return data

    @_register_writer(7)
    def write_undefined(self, value):
        return value

    @_register_loader(10, 8)
    def load_signed_rational(self, data, legacy_api=True):
        vals = self._unpack("{}l".format(len(data) // 4), data)

        def combine(a, b):
            return (a, b) if legacy_api else IFDRational(a, b)

        return tuple(combine(num, denom) for num, denom in zip(vals[::2], vals[1::2]))

    @_register_writer(10)
    def write_signed_rational(self, *values):
        return b"".join(
            self._pack("2L", *_limit_rational(frac, 2 ** 30)) for frac in values
        )

    def _ensure_read(self, fp, size):
        ret = fp.read(size)
        if len(ret) != size:
            raise IOError(
                "Corrupt EXIF data.  "
                + "Expecting to read %d bytes but only got %d. " % (size, len(ret))
            )
        return ret

    def load(self, fp):

        self.reset()
        self._offset = fp.tell()

        try:
            for i in range(self._unpack("H", self._ensure_read(fp, 2))[0]):
                tag, typ, count, data = self._unpack("HHL4s", self._ensure_read(fp, 12))
                if DEBUG:
                    tagname = TiffTags.lookup(tag).name
                    typname = TYPES.get(typ, "unknown")
                    print(
                        "tag: %s (%d) - type: %s (%d)" % (tagname, tag, typname, typ),
                        end=" ",
                    )

                try:
                    unit_size, handler = self._load_dispatch[typ]
                except KeyError:
                    if DEBUG:
                        print("- unsupported type", typ)
                    continue  # ignore unsupported type
                size = count * unit_size
                if size > 4:
                    here = fp.tell()
                    offset, = self._unpack("L", data)
                    if DEBUG:
                        print(
                            "Tag Location: %s - Data Location: %s" % (here, offset),
                            end=" ",
                        )
                    fp.seek(offset)
                    data = ImageFile._safe_read(fp, size)
                    fp.seek(here)
                else:
                    data = data[:size]

                if len(data) != size:
                    warnings.warn(
                        "Possibly corrupt EXIF data.  "
                        "Expecting to read %d bytes but only got %d."
                        " Skipping tag %s" % (size, len(data), tag)
                    )
                    continue

                if not data:
                    continue

                self._tagdata[tag] = data
                self.tagtype[tag] = typ

                if DEBUG:
                    if size > 32:
                        print("- value: <table: %d bytes>" % size)
                    else:
                        print("- value:", self[tag])

            self.next, = self._unpack("L", self._ensure_read(fp, 4))
        except IOError as msg:
            warnings.warn(str(msg))
            return

    def tobytes(self, offset=0):
        # FIXME What about tagdata?
        result = self._pack("H", len(self._tags_v2))

        entries = []
        offset = offset + len(result) + len(self._tags_v2) * 12 + 4
        stripoffsets = None

        # pass 1: convert tags to binary format
        # always write tags in ascending order
        for tag, value in sorted(self._tags_v2.items()):
            if tag == STRIPOFFSETS:
                stripoffsets = len(entries)
            typ = self.tagtype.get(tag)
            if DEBUG:
                print("Tag %s, Type: %s, Value: %s" % (tag, typ, value))
            values = value if isinstance(value, tuple) else (value,)
            data = self._write_dispatch[typ](self, *values)
            if DEBUG:
                tagname = TiffTags.lookup(tag).name
                typname = TYPES.get(typ, "unknown")
                print(
                    "save: %s (%d) - type: %s (%d)" % (tagname, tag, typname, typ),
                    end=" ",
                )
                if len(data) >= 16:
                    print("- value: <table: %d bytes>" % len(data))
                else:
                    print("- value:", values)

            # count is sum of lengths for string and arbitrary data
            if typ in [TiffTags.BYTE, TiffTags.ASCII, TiffTags.UNDEFINED]:
                count = len(data)
            else:
                count = len(values)
            # figure out if data fits into the entry
            if len(data) <= 4:
                entries.append((tag, typ, count, data.ljust(4, b"\0"), b""))
            else:
                entries.append((tag, typ, count, self._pack("L", offset), data))
                offset += (len(data) + 1) // 2 * 2  # pad to word

        # update strip offset data to point beyond auxiliary data
        if stripoffsets is not None:
            tag, typ, count, value, data = entries[stripoffsets]
            if data:
                raise NotImplementedError("multistrip support not yet implemented")
            value = self._pack("L", self._unpack("L", value)[0] + offset)
            entries[stripoffsets] = tag, typ, count, value, data

        # pass 2: write entries to file
        for tag, typ, count, value, data in entries:
            if DEBUG > 1:
                print(tag, typ, count, repr(value), repr(data))
            result += self._pack("HHL4s", tag, typ, count, value)

        # -- overwrite here for multi-page --
        result += b"\0\0\0\0"  # end of entries

        # pass 3: write auxiliary data to file
        for tag, typ, count, value, data in entries:
            result += data
            if len(data) & 1:
                result += b"\0"

        return result

    def save(self, fp):

        if fp.tell() == 0:  # skip TIFF header on subsequent pages
            # tiff header -- PIL always starts the first IFD at offset 8
            fp.write(self._prefix + self._pack("HL", 42, 8))

        offset = fp.tell()
        result = self.tobytes(offset)
        fp.write(result)
        return offset + len(result)


ImageFileDirectory_v2._load_dispatch = _load_dispatch
ImageFileDirectory_v2._write_dispatch = _write_dispatch
for idx, name in TYPES.items():
    name = name.replace(" ", "_")
    setattr(ImageFileDirectory_v2, "load_" + name, _load_dispatch[idx][1])
    setattr(ImageFileDirectory_v2, "write_" + name, _write_dispatch[idx])
del _load_dispatch, _write_dispatch, idx, name


# Legacy ImageFileDirectory support.
class ImageFileDirectory_v1(ImageFileDirectory_v2):
    """This class represents the **legacy** interface to a TIFF tag directory.

    Exposes a dictionary interface of the tags in the directory::

        ifd = ImageFileDirectory_v1()
        ifd[key] = 'Some Data'
        ifd.tagtype[key] = TiffTags.ASCII
        print(ifd[key])
        ('Some Data',)

    Also contains a dictionary of tag types as read from the tiff image file,
    `~PIL.TiffImagePlugin.ImageFileDirectory_v1.tagtype`.

    Values are returned as a tuple.

    ..  deprecated:: 3.0.0
    """

    def __init__(self, *args, **kwargs):
        ImageFileDirectory_v2.__init__(self, *args, **kwargs)
        self._legacy_api = True

    tags = property(lambda self: self._tags_v1)
    tagdata = property(lambda self: self._tagdata)

    @classmethod
    def from_v2(cls, original):
        """ Returns an
        :py:class:`~PIL.TiffImagePlugin.ImageFileDirectory_v1`
        instance with the same data as is contained in the original
        :py:class:`~PIL.TiffImagePlugin.ImageFileDirectory_v2`
        instance.

        :returns: :py:class:`~PIL.TiffImagePlugin.ImageFileDirectory_v1`

        """

        ifd = cls(prefix=original.prefix)
        ifd._tagdata = original._tagdata
        ifd.tagtype = original.tagtype
        ifd.next = original.next  # an indicator for multipage tiffs
        return ifd

    def to_v2(self):
        """ Returns an
        :py:class:`~PIL.TiffImagePlugin.ImageFileDirectory_v2`
        instance with the same data as is contained in the original
        :py:class:`~PIL.TiffImagePlugin.ImageFileDirectory_v1`
        instance.

        :returns: :py:class:`~PIL.TiffImagePlugin.ImageFileDirectory_v2`

        """

        ifd = ImageFileDirectory_v2(prefix=self.prefix)
        ifd._tagdata = dict(self._tagdata)
        ifd.tagtype = dict(self.tagtype)
        ifd._tags_v2 = dict(self._tags_v2)
        return ifd

    def __contains__(self, tag):
        return tag in self._tags_v1 or tag in self._tagdata

    def __len__(self):
        return len(set(self._tagdata) | set(self._tags_v1))

    def __iter__(self):
        return iter(set(self._tagdata) | set(self._tags_v1))

    def __setitem__(self, tag, value):
        for legacy_api in (False, True):
            self._setitem(tag, value, legacy_api)

    def __getitem__(self, tag):
        if tag not in self._tags_v1:  # unpack on the fly
            data = self._tagdata[tag]
            typ = self.tagtype[tag]
            size, handler = self._load_dispatch[typ]
            for legacy in (False, True):
                self._setitem(tag, handler(self, data, legacy), legacy)
        val = self._tags_v1[tag]
        if not isinstance(val, (tuple, bytes)):
            val = (val,)
        return val


# undone -- switch this pointer when IFD_LEGACY_API == False
ImageFileDirectory = ImageFileDirectory_v1


##
# Image plugin for TIFF files.


class TiffImageFile(ImageFile.ImageFile):

    format = "TIFF"
    format_description = "Adobe TIFF"
    _close_exclusive_fp_after_loading = False

    def _open(self):
        """Open the first image in a TIFF file"""

        # Header
        ifh = self.fp.read(8)

        # image file directory (tag dictionary)
        self.tag_v2 = ImageFileDirectory_v2(ifh)

        # legacy tag/ifd entries will be filled in later
        self.tag = self.ifd = None

        # setup frame pointers
        self.__first = self.__next = self.tag_v2.next
        self.__frame = -1
        self.__fp = self.fp
        self._frame_pos = []
        self._n_frames = None

        if DEBUG:
            print("*** TiffImageFile._open ***")
            print("- __first:", self.__first)
            print("- ifh: ", ifh)

        # and load the first frame
        self._seek(0)

    @property
    def n_frames(self):
        if self._n_frames is None:
            current = self.tell()
            self._seek(len(self._frame_pos))
            while self._n_frames is None:
                self._seek(self.tell() + 1)
            self.seek(current)
        return self._n_frames

    @property
    def is_animated(self):
        return self._is_animated

    def seek(self, frame):
        """Select a given frame as current image"""
        if not self._seek_check(frame):
            return
        self._seek(frame)
        # Create a new core image object on second and
        # subsequent frames in the image. Image may be
        # different size/mode.
        Image._decompression_bomb_check(self.size)
        self.im = Image.core.new(self.mode, self.size)

    def _seek(self, frame):
        self.fp = self.__fp
        while len(self._frame_pos) <= frame:
            if not self.__next:
                raise EOFError("no more images in TIFF file")
            if DEBUG:
                print(
                    "Seeking to frame %s, on frame %s, __next %s, location: %s"
                    % (frame, self.__frame, self.__next, self.fp.tell())
                )
            # reset python3 buffered io handle in case fp
            # was passed to libtiff, invalidating the buffer
            self.fp.tell()
            self.fp.seek(self.__next)
            self._frame_pos.append(self.__next)
            if DEBUG:
                print("Loading tags, location: %s" % self.fp.tell())
            self.tag_v2.load(self.fp)
            self.__next = self.tag_v2.next
            if self.__next == 0:
                self._n_frames = frame + 1
            if len(self._frame_pos) == 1:
                self._is_animated = self.__next != 0
            self.__frame += 1
        self.fp.seek(self._frame_pos[frame])
        self.tag_v2.load(self.fp)
        # fill the legacy tag/ifd entries
        self.tag = self.ifd = ImageFileDirectory_v1.from_v2(self.tag_v2)
        self.__frame = frame
        self._setup()

    def tell(self):
        """Return the current frame number"""
        return self.__frame

    @property
    def size(self):
        return self._size

    @size.setter
    def size(self, value):
        warnings.warn(
            "Setting the size of a TIFF image directly is deprecated, and will"
            " be removed in a future version. Use the resize method instead.",
            DeprecationWarning,
        )
        self._size = value

    def load(self):
        if self.use_load_libtiff:
            return self._load_libtiff()
        return super(TiffImageFile, self).load()

    def load_end(self):
        # allow closing if we're on the first frame, there's no next
        # This is the ImageFile.load path only, libtiff specific below.
        if not self._is_animated:
            self._close_exclusive_fp_after_loading = True

    def _load_libtiff(self):
        """ Overload method triggered when we detect a compressed tiff
            Calls out to libtiff """

        pixel = Image.Image.load(self)

        if self.tile is None:
            raise IOError("cannot load this image")
        if not self.tile:
            return pixel

        self.load_prepare()

        if not len(self.tile) == 1:
            raise IOError("Not exactly one tile")

        # (self._compression, (extents tuple),
        #   0, (rawmode, self._compression, fp))
        extents = self.tile[0][1]
        args = list(self.tile[0][3])

        # To be nice on memory footprint, if there's a
        # file descriptor, use that instead of reading
        # into a string in python.
        # libtiff closes the file descriptor, so pass in a dup.
        try:
            fp = hasattr(self.fp, "fileno") and os.dup(self.fp.fileno())
            # flush the file descriptor, prevents error on pypy 2.4+
            # should also eliminate the need for fp.tell for py3
            # in _seek
            if hasattr(self.fp, "flush"):
                self.fp.flush()
        except IOError:
            # io.BytesIO have a fileno, but returns an IOError if
            # it doesn't use a file descriptor.
            fp = False

        if fp:
            args[2] = fp

        decoder = Image._getdecoder(
            self.mode, "libtiff", tuple(args), self.decoderconfig
        )
        try:
            decoder.setimage(self.im, extents)
        except ValueError:
            raise IOError("Couldn't set the image")

        if hasattr(self.fp, "getvalue"):
            # We've got a stringio like thing passed in. Yay for all in memory.
            # The decoder needs the entire file in one shot, so there's not
            # a lot we can do here other than give it the entire file.
            # unless we could do something like get the address of the
            # underlying string for stringio.
            #
            # Rearranging for supporting byteio items, since they have a fileno
            # that returns an IOError if there's no underlying fp. Easier to
            # deal with here by reordering.
            if DEBUG:
                print("have getvalue. just sending in a string from getvalue")
            n, err = decoder.decode(self.fp.getvalue())
        elif hasattr(self.fp, "fileno"):
            # we've got a actual file on disk, pass in the fp.
            if DEBUG:
                print("have fileno, calling fileno version of the decoder.")
            self.fp.seek(0)
            # 4 bytes, otherwise the trace might error out
            n, err = decoder.decode(b"fpfp")
        else:
            # we have something else.
            if DEBUG:
                print("don't have fileno or getvalue. just reading")
            # UNDONE -- so much for that buffer size thing.
            n, err = decoder.decode(self.fp.read())

        self.tile = []
        self.readonly = 0
        # libtiff closed the fp in a, we need to close self.fp, if possible
        if self._exclusive_fp and not self._is_animated:
            self.fp.close()
            self.fp = None  # might be shared

        if err < 0:
            raise IOError(err)

        return Image.Image.load(self)

    def _setup(self):
        """Setup this image object based on current tags"""

        if 0xBC01 in self.tag_v2:
            raise IOError("Windows Media Photo files not yet supported")

        # extract relevant tags
        self._compression = COMPRESSION_INFO[self.tag_v2.get(COMPRESSION, 1)]
        self._planar_configuration = self.tag_v2.get(PLANAR_CONFIGURATION, 1)

        # photometric is a required tag, but not everyone is reading
        # the specification
        photo = self.tag_v2.get(PHOTOMETRIC_INTERPRETATION, 0)

        # old style jpeg compression images most certainly are YCbCr
        if self._compression == "tiff_jpeg":
            photo = 6

        fillorder = self.tag_v2.get(FILLORDER, 1)

        if DEBUG:
            print("*** Summary ***")
            print("- compression:", self._compression)
            print("- photometric_interpretation:", photo)
            print("- planar_configuration:", self._planar_configuration)
            print("- fill_order:", fillorder)
            print("- YCbCr subsampling:", self.tag.get(530))

        # size
        xsize = self.tag_v2.get(IMAGEWIDTH)
        ysize = self.tag_v2.get(IMAGELENGTH)
        self._size = xsize, ysize

        if DEBUG:
            print("- size:", self.size)

        sampleFormat = self.tag_v2.get(SAMPLEFORMAT, (1,))
        if len(sampleFormat) > 1 and max(sampleFormat) == min(sampleFormat) == 1:
            # SAMPLEFORMAT is properly per band, so an RGB image will
            # be (1,1,1).  But, we don't support per band pixel types,
            # and anything more than one band is a uint8. So, just
            # take the first element. Revisit this if adding support
            # for more exotic images.
            sampleFormat = (1,)

        bps_tuple = self.tag_v2.get(BITSPERSAMPLE, (1,))
        extra_tuple = self.tag_v2.get(EXTRASAMPLES, ())
        if photo in (2, 6, 8):  # RGB, YCbCr, LAB
            bps_count = 3
        elif photo == 5:  # CMYK
            bps_count = 4
        else:
            bps_count = 1
        bps_count += len(extra_tuple)
        # Some files have only one value in bps_tuple,
        # while should have more. Fix it
        if bps_count > len(bps_tuple) and len(bps_tuple) == 1:
            bps_tuple = bps_tuple * bps_count

        # mode: check photometric interpretation and bits per pixel
        key = (
            self.tag_v2.prefix,
            photo,
            sampleFormat,
            fillorder,
            bps_tuple,
            extra_tuple,
        )
        if DEBUG:
            print("format key:", key)
        try:
            self.mode, rawmode = OPEN_INFO[key]
        except KeyError:
            if DEBUG:
                print("- unsupported format")
            raise SyntaxError("unknown pixel mode")

        if DEBUG:
            print("- raw mode:", rawmode)
            print("- pil mode:", self.mode)

        self.info["compression"] = self._compression

        xres = self.tag_v2.get(X_RESOLUTION, 1)
        yres = self.tag_v2.get(Y_RESOLUTION, 1)

        if xres and yres:
            resunit = self.tag_v2.get(RESOLUTION_UNIT)
            if resunit == 2:  # dots per inch
                self.info["dpi"] = int(xres + 0.5), int(yres + 0.5)
            elif resunit == 3:  # dots per centimeter. convert to dpi
                self.info["dpi"] = int(xres * 2.54 + 0.5), int(yres * 2.54 + 0.5)
            elif resunit is None:  # used to default to 1, but now 2)
                self.info["dpi"] = int(xres + 0.5), int(yres + 0.5)
                # For backward compatibility,
                # we also preserve the old behavior
                self.info["resolution"] = xres, yres
            else:  # No absolute unit of measurement
                self.info["resolution"] = xres, yres

        # build tile descriptors
        x = y = layer = 0
        self.tile = []
        self.use_load_libtiff = READ_LIBTIFF or self._compression != "raw"
        if self.use_load_libtiff:
            # Decoder expects entire file as one tile.
            # There's a buffer size limit in load (64k)
            # so large g4 images will fail if we use that
            # function.
            #
            # Setup the one tile for the whole image, then
            # use the _load_libtiff function.

            # libtiff handles the fillmode for us, so 1;IR should
            # actually be 1;I. Including the R double reverses the
            # bits, so stripes of the image are reversed.  See
            # https://github.com/python-pillow/Pillow/issues/279
            if fillorder == 2:
                # Replace fillorder with fillorder=1
                key = key[:3] + (1,) + key[4:]
                if DEBUG:
                    print("format key:", key)
                # this should always work, since all the
                # fillorder==2 modes have a corresponding
                # fillorder=1 mode
                self.mode, rawmode = OPEN_INFO[key]
            # libtiff always returns the bytes in native order.
            # we're expecting image byte order. So, if the rawmode
            # contains I;16, we need to convert from native to image
            # byte order.
            if rawmode == "I;16":
                rawmode = "I;16N"
            if ";16B" in rawmode:
                rawmode = rawmode.replace(";16B", ";16N")
            if ";16L" in rawmode:
                rawmode = rawmode.replace(";16L", ";16N")

            # Offset in the tile tuple is 0, we go from 0,0 to
            # w,h, and we only do this once -- eds
            a = (rawmode, self._compression, False, self.tag_v2.offset)
            self.tile.append(("libtiff", (0, 0, xsize, ysize), 0, a))

        elif STRIPOFFSETS in self.tag_v2 or TILEOFFSETS in self.tag_v2:
            # striped image
            if STRIPOFFSETS in self.tag_v2:
                offsets = self.tag_v2[STRIPOFFSETS]
                h = self.tag_v2.get(ROWSPERSTRIP, ysize)
                w = self.size[0]
            else:
                # tiled image
                offsets = self.tag_v2[TILEOFFSETS]
                w = self.tag_v2.get(322)
                h = self.tag_v2.get(323)

            for offset in offsets:
                if x + w > xsize:
                    stride = w * sum(bps_tuple) / 8  # bytes per line
                else:
                    stride = 0

                tile_rawmode = rawmode
                if self._planar_configuration == 2:
                    # each band on it's own layer
                    tile_rawmode = rawmode[layer]
                    # adjust stride width accordingly
                    stride /= bps_count

                a = (tile_rawmode, int(stride), 1)
                self.tile.append(
                    (
                        self._compression,
                        (x, y, min(x + w, xsize), min(y + h, ysize)),
                        offset,
                        a,
                    )
                )
                x = x + w
                if x >= self.size[0]:
                    x, y = 0, y + h
                    if y >= self.size[1]:
                        x = y = 0
                        layer += 1
        else:
            if DEBUG:
                print("- unsupported data organization")
            raise SyntaxError("unknown data organization")

        # Fix up info.
        if ICCPROFILE in self.tag_v2:
            self.info["icc_profile"] = self.tag_v2[ICCPROFILE]

        # fixup palette descriptor

        if self.mode in ["P", "PA"]:
            palette = [o8(b // 256) for b in self.tag_v2[COLORMAP]]
            self.palette = ImagePalette.raw("RGB;L", b"".join(palette))

    def _close__fp(self):
        try:
            if self.__fp != self.fp:
                self.__fp.close()
        except AttributeError:
            pass
        finally:
            self.__fp = None


#
# --------------------------------------------------------------------
# Write TIFF files

# little endian is default except for image modes with
# explicit big endian byte-order

SAVE_INFO = {
    # mode => rawmode, byteorder, photometrics,
    #           sampleformat, bitspersample, extra
    "1": ("1", II, 1, 1, (1,), None),
    "L": ("L", II, 1, 1, (8,), None),
    "LA": ("LA", II, 1, 1, (8, 8), 2),
    "P": ("P", II, 3, 1, (8,), None),
    "PA": ("PA", II, 3, 1, (8, 8), 2),
    "I": ("I;32S", II, 1, 2, (32,), None),
    "I;16": ("I;16", II, 1, 1, (16,), None),
    "I;16S": ("I;16S", II, 1, 2, (16,), None),
    "F": ("F;32F", II, 1, 3, (32,), None),
    "RGB": ("RGB", II, 2, 1, (8, 8, 8), None),
    "RGBX": ("RGBX", II, 2, 1, (8, 8, 8, 8), 0),
    "RGBA": ("RGBA", II, 2, 1, (8, 8, 8, 8), 2),
    "CMYK": ("CMYK", II, 5, 1, (8, 8, 8, 8), None),
    "YCbCr": ("YCbCr", II, 6, 1, (8, 8, 8), None),
    "LAB": ("LAB", II, 8, 1, (8, 8, 8), None),
    "I;32BS": ("I;32BS", MM, 1, 2, (32,), None),
    "I;16B": ("I;16B", MM, 1, 1, (16,), None),
    "I;16BS": ("I;16BS", MM, 1, 2, (16,), None),
    "F;32BF": ("F;32BF", MM, 1, 3, (32,), None),
}


def _save(im, fp, filename):

    try:
        rawmode, prefix, photo, format, bits, extra = SAVE_INFO[im.mode]
    except KeyError:
        raise IOError("cannot write mode %s as TIFF" % im.mode)

    ifd = ImageFileDirectory_v2(prefix=prefix)

    compression = im.encoderinfo.get("compression", im.info.get("compression"))
    if compression is None:
        compression = "raw"

    libtiff = WRITE_LIBTIFF or compression != "raw"

    # required for color libtiff images
    ifd[PLANAR_CONFIGURATION] = getattr(im, "_planar_configuration", 1)

    ifd[IMAGEWIDTH] = im.size[0]
    ifd[IMAGELENGTH] = im.size[1]

    # write any arbitrary tags passed in as an ImageFileDirectory
    info = im.encoderinfo.get("tiffinfo", {})
    if DEBUG:
        print("Tiffinfo Keys: %s" % list(info))
    if isinstance(info, ImageFileDirectory_v1):
        info = info.to_v2()
    for key in info:
        ifd[key] = info.get(key)
        try:
            ifd.tagtype[key] = info.tagtype[key]
        except Exception:
            pass  # might not be an IFD. Might not have populated type

    # additions written by Greg Couch, gregc@cgl.ucsf.edu
    # inspired by image-sig posting from Kevin Cazabon, kcazabon@home.com
    if hasattr(im, "tag_v2"):
        # preserve tags from original TIFF image file
        for key in (
            RESOLUTION_UNIT,
            X_RESOLUTION,
            Y_RESOLUTION,
            IPTC_NAA_CHUNK,
            PHOTOSHOP_CHUNK,
            XMP,
        ):
            if key in im.tag_v2:
                ifd[key] = im.tag_v2[key]
                ifd.tagtype[key] = im.tag_v2.tagtype[key]

    # preserve ICC profile (should also work when saving other formats
    # which support profiles as TIFF) -- 2008-06-06 Florian Hoech
    if "icc_profile" in im.info:
        ifd[ICCPROFILE] = im.info["icc_profile"]

    for key, name in [
        (IMAGEDESCRIPTION, "description"),
        (X_RESOLUTION, "resolution"),
        (Y_RESOLUTION, "resolution"),
        (X_RESOLUTION, "x_resolution"),
        (Y_RESOLUTION, "y_resolution"),
        (RESOLUTION_UNIT, "resolution_unit"),
        (SOFTWARE, "software"),
        (DATE_TIME, "date_time"),
        (ARTIST, "artist"),
        (COPYRIGHT, "copyright"),
    ]:
        if name in im.encoderinfo:
            ifd[key] = im.encoderinfo[name]

    dpi = im.encoderinfo.get("dpi")
    if dpi:
        ifd[RESOLUTION_UNIT] = 2
        ifd[X_RESOLUTION] = int(dpi[0] + 0.5)
        ifd[Y_RESOLUTION] = int(dpi[1] + 0.5)

    if bits != (1,):
        ifd[BITSPERSAMPLE] = bits
        if len(bits) != 1:
            ifd[SAMPLESPERPIXEL] = len(bits)
    if extra is not None:
        ifd[EXTRASAMPLES] = extra
    if format != 1:
        ifd[SAMPLEFORMAT] = format

    ifd[PHOTOMETRIC_INTERPRETATION] = photo

    if im.mode in ["P", "PA"]:
        lut = im.im.getpalette("RGB", "RGB;L")
        ifd[COLORMAP] = tuple(i8(v) * 256 for v in lut)
    # data orientation
    stride = len(bits) * ((im.size[0] * bits[0] + 7) // 8)
    ifd[ROWSPERSTRIP] = im.size[1]
    ifd[STRIPBYTECOUNTS] = stride * im.size[1]
    ifd[STRIPOFFSETS] = 0  # this is adjusted by IFD writer
    # no compression by default:
    ifd[COMPRESSION] = COMPRESSION_INFO_REV.get(compression, 1)

    if libtiff:
        if DEBUG:
            print("Saving using libtiff encoder")
            print("Items: %s" % sorted(ifd.items()))
        _fp = 0
        if hasattr(fp, "fileno"):
            try:
                fp.seek(0)
                _fp = os.dup(fp.fileno())
            except io.UnsupportedOperation:
                pass

        # optional types for non core tags
        types = {}
        # STRIPOFFSETS and STRIPBYTECOUNTS are added by the library
        # based on the data in the strip.
<<<<<<< HEAD
        # The other tags expect arrays with a certain length (fixed or depending on
        # BITSPERSAMPLE, etc), passing arrays with a different length will result in
        # segfaults. Block these tags until we add extra validation.
        blocklist = [
            COLORMAP,
            REFERENCEBLACKWHITE,
            STRIPBYTECOUNTS,
            STRIPOFFSETS,
            TRANSFERFUNCTION,
        ]

=======
        blocklist = [STRIPOFFSETS, STRIPBYTECOUNTS, SAMPLEFORMAT]
>>>>>>> a1eb07f2
        atts = {}
        # bits per sample is a single short in the tiff directory, not a list.
        atts[BITSPERSAMPLE] = bits[0]
        # Merge the ones that we have with (optional) more bits from
        # the original file, e.g x,y resolution so that we can
        # save(load('')) == original file.
        legacy_ifd = {}
        if hasattr(im, "tag"):
            legacy_ifd = im.tag.to_v2()
        for tag, value in itertools.chain(
            ifd.items(), getattr(im, "tag_v2", {}).items(), legacy_ifd.items()
        ):
            # Libtiff can only process certain core items without adding
            # them to the custom dictionary.
            # Custom items are supported for int, float, unicode, string and byte
            # values. Other types and tuples require a tagtype.
            if tag not in TiffTags.LIBTIFF_CORE:
                if TiffTags.lookup(tag).type == TiffTags.UNDEFINED:
                    continue
                if distutils.version.StrictVersion(
                    _libtiff_version()
                ) < distutils.version.StrictVersion("4.0"):
                    continue

                if tag in ifd.tagtype:
                    types[tag] = ifd.tagtype[tag]
                elif not (
                    isinstance(value, (int, float, str, bytes))
                    or (not py3 and isinstance(value, unicode))  # noqa: F821
                ):
                    continue
            if tag not in atts and tag not in blocklist:
                if isinstance(value, str if py3 else unicode):  # noqa: F821
                    atts[tag] = value.encode("ascii", "replace") + b"\0"
                elif isinstance(value, IFDRational):
                    atts[tag] = float(value)
                else:
                    atts[tag] = value

        if DEBUG:
            print("Converted items: %s" % sorted(atts.items()))

        # libtiff always expects the bytes in native order.
        # we're storing image byte order. So, if the rawmode
        # contains I;16, we need to convert from native to image
        # byte order.
        if im.mode in ("I;16B", "I;16"):
            rawmode = "I;16N"

        a = (rawmode, compression, _fp, filename, atts, types)
        e = Image._getencoder(im.mode, "libtiff", a, im.encoderconfig)
        e.setimage(im.im, (0, 0) + im.size)
        while True:
            # undone, change to self.decodermaxblock:
            l, s, d = e.encode(16 * 1024)
            if not _fp:
                fp.write(d)
            if s:
                break
        if s < 0:
            raise IOError("encoder error %d when writing image file" % s)

    else:
        offset = ifd.save(fp)

        ImageFile._save(
            im, fp, [("raw", (0, 0) + im.size, offset, (rawmode, stride, 1))]
        )

    # -- helper for multi-page save --
    if "_debug_multipage" in im.encoderinfo:
        # just to access o32 and o16 (using correct byte order)
        im._debug_multipage = ifd


class AppendingTiffWriter:
    fieldSizes = [
        0,  # None
        1,  # byte
        1,  # ascii
        2,  # short
        4,  # long
        8,  # rational
        1,  # sbyte
        1,  # undefined
        2,  # sshort
        4,  # slong
        8,  # srational
        4,  # float
        8,  # double
    ]

    #    StripOffsets = 273
    #    FreeOffsets = 288
    #    TileOffsets = 324
    #    JPEGQTables = 519
    #    JPEGDCTables = 520
    #    JPEGACTables = 521
    Tags = {273, 288, 324, 519, 520, 521}

    def __init__(self, fn, new=False):
        if hasattr(fn, "read"):
            self.f = fn
            self.close_fp = False
        else:
            self.name = fn
            self.close_fp = True
            try:
                self.f = io.open(fn, "w+b" if new else "r+b")
            except IOError:
                self.f = io.open(fn, "w+b")
        self.beginning = self.f.tell()
        self.setup()

    def setup(self):
        # Reset everything.
        self.f.seek(self.beginning, os.SEEK_SET)

        self.whereToWriteNewIFDOffset = None
        self.offsetOfNewPage = 0

        self.IIMM = IIMM = self.f.read(4)
        if not IIMM:
            # empty file - first page
            self.isFirst = True
            return

        self.isFirst = False
        if IIMM == b"II\x2a\x00":
            self.setEndian("<")
        elif IIMM == b"MM\x00\x2a":
            self.setEndian(">")
        else:
            raise RuntimeError("Invalid TIFF file header")

        self.skipIFDs()
        self.goToEnd()

    def finalize(self):
        if self.isFirst:
            return

        # fix offsets
        self.f.seek(self.offsetOfNewPage)

        IIMM = self.f.read(4)
        if not IIMM:
            # raise RuntimeError("nothing written into new page")
            # Make it easy to finish a frame without committing to a new one.
            return

        if IIMM != self.IIMM:
            raise RuntimeError("IIMM of new page doesn't match IIMM of first page")

        IFDoffset = self.readLong()
        IFDoffset += self.offsetOfNewPage
        self.f.seek(self.whereToWriteNewIFDOffset)
        self.writeLong(IFDoffset)
        self.f.seek(IFDoffset)
        self.fixIFD()

    def newFrame(self):
        # Call this to finish a frame.
        self.finalize()
        self.setup()

    def __enter__(self):
        return self

    def __exit__(self, exc_type, exc_value, traceback):
        if self.close_fp:
            self.close()
        return False

    def tell(self):
        return self.f.tell() - self.offsetOfNewPage

    def seek(self, offset, whence=io.SEEK_SET):
        if whence == os.SEEK_SET:
            offset += self.offsetOfNewPage

        self.f.seek(offset, whence)
        return self.tell()

    def goToEnd(self):
        self.f.seek(0, os.SEEK_END)
        pos = self.f.tell()

        # pad to 16 byte boundary
        padBytes = 16 - pos % 16
        if 0 < padBytes < 16:
            self.f.write(bytes(bytearray(padBytes)))
        self.offsetOfNewPage = self.f.tell()

    def setEndian(self, endian):
        self.endian = endian
        self.longFmt = self.endian + "L"
        self.shortFmt = self.endian + "H"
        self.tagFormat = self.endian + "HHL"

    def skipIFDs(self):
        while True:
            IFDoffset = self.readLong()
            if IFDoffset == 0:
                self.whereToWriteNewIFDOffset = self.f.tell() - 4
                break

            self.f.seek(IFDoffset)
            numTags = self.readShort()
            self.f.seek(numTags * 12, os.SEEK_CUR)

    def write(self, data):
        return self.f.write(data)

    def readShort(self):
        value, = struct.unpack(self.shortFmt, self.f.read(2))
        return value

    def readLong(self):
        value, = struct.unpack(self.longFmt, self.f.read(4))
        return value

    def rewriteLastShortToLong(self, value):
        self.f.seek(-2, os.SEEK_CUR)
        bytesWritten = self.f.write(struct.pack(self.longFmt, value))
        if bytesWritten is not None and bytesWritten != 4:
            raise RuntimeError("wrote only %u bytes but wanted 4" % bytesWritten)

    def rewriteLastShort(self, value):
        self.f.seek(-2, os.SEEK_CUR)
        bytesWritten = self.f.write(struct.pack(self.shortFmt, value))
        if bytesWritten is not None and bytesWritten != 2:
            raise RuntimeError("wrote only %u bytes but wanted 2" % bytesWritten)

    def rewriteLastLong(self, value):
        self.f.seek(-4, os.SEEK_CUR)
        bytesWritten = self.f.write(struct.pack(self.longFmt, value))
        if bytesWritten is not None and bytesWritten != 4:
            raise RuntimeError("wrote only %u bytes but wanted 4" % bytesWritten)

    def writeShort(self, value):
        bytesWritten = self.f.write(struct.pack(self.shortFmt, value))
        if bytesWritten is not None and bytesWritten != 2:
            raise RuntimeError("wrote only %u bytes but wanted 2" % bytesWritten)

    def writeLong(self, value):
        bytesWritten = self.f.write(struct.pack(self.longFmt, value))
        if bytesWritten is not None and bytesWritten != 4:
            raise RuntimeError("wrote only %u bytes but wanted 4" % bytesWritten)

    def close(self):
        self.finalize()
        self.f.close()

    def fixIFD(self):
        numTags = self.readShort()

        for i in range(numTags):
            tag, fieldType, count = struct.unpack(self.tagFormat, self.f.read(8))

            fieldSize = self.fieldSizes[fieldType]
            totalSize = fieldSize * count
            isLocal = totalSize <= 4
            if not isLocal:
                offset = self.readLong()
                offset += self.offsetOfNewPage
                self.rewriteLastLong(offset)

            if tag in self.Tags:
                curPos = self.f.tell()

                if isLocal:
                    self.fixOffsets(
                        count, isShort=(fieldSize == 2), isLong=(fieldSize == 4)
                    )
                    self.f.seek(curPos + 4)
                else:
                    self.f.seek(offset)
                    self.fixOffsets(
                        count, isShort=(fieldSize == 2), isLong=(fieldSize == 4)
                    )
                    self.f.seek(curPos)

                offset = curPos = None

            elif isLocal:
                # skip the locally stored value that is not an offset
                self.f.seek(4, os.SEEK_CUR)

    def fixOffsets(self, count, isShort=False, isLong=False):
        if not isShort and not isLong:
            raise RuntimeError("offset is neither short nor long")

        for i in range(count):
            offset = self.readShort() if isShort else self.readLong()
            offset += self.offsetOfNewPage
            if isShort and offset >= 65536:
                # offset is now too large - we must convert shorts to longs
                if count != 1:
                    raise RuntimeError("not implemented")  # XXX TODO

                # simple case - the offset is just one and therefore it is
                # local (not referenced with another offset)
                self.rewriteLastShortToLong(offset)
                self.f.seek(-10, os.SEEK_CUR)
                self.writeShort(TiffTags.LONG)  # rewrite the type to LONG
                self.f.seek(8, os.SEEK_CUR)
            elif isShort:
                self.rewriteLastShort(offset)
            else:
                self.rewriteLastLong(offset)


def _save_all(im, fp, filename):
    encoderinfo = im.encoderinfo.copy()
    encoderconfig = im.encoderconfig
    append_images = list(encoderinfo.get("append_images", []))
    if not hasattr(im, "n_frames") and not append_images:
        return _save(im, fp, filename)

    cur_idx = im.tell()
    try:
        with AppendingTiffWriter(fp) as tf:
            for ims in [im] + append_images:
                ims.encoderinfo = encoderinfo
                ims.encoderconfig = encoderconfig
                if not hasattr(ims, "n_frames"):
                    nfr = 1
                else:
                    nfr = ims.n_frames

                for idx in range(nfr):
                    ims.seek(idx)
                    ims.load()
                    _save(ims, tf, filename)
                    tf.newFrame()
    finally:
        im.seek(cur_idx)


#
# --------------------------------------------------------------------
# Register

Image.register_open(TiffImageFile.format, TiffImageFile, _accept)
Image.register_save(TiffImageFile.format, _save)
Image.register_save_all(TiffImageFile.format, _save_all)

Image.register_extensions(TiffImageFile.format, [".tif", ".tiff"])

Image.register_mime(TiffImageFile.format, "image/tiff")<|MERGE_RESOLUTION|>--- conflicted
+++ resolved
@@ -1542,23 +1542,22 @@
 
         # optional types for non core tags
         types = {}
+        # SAMPLEFORMAT is determined by the image format and should not be copied 
+        # from legacy_ifd.
         # STRIPOFFSETS and STRIPBYTECOUNTS are added by the library
         # based on the data in the strip.
-<<<<<<< HEAD
         # The other tags expect arrays with a certain length (fixed or depending on
         # BITSPERSAMPLE, etc), passing arrays with a different length will result in
         # segfaults. Block these tags until we add extra validation.
         blocklist = [
             COLORMAP,
             REFERENCEBLACKWHITE,
+            SAMPLEFORMAT,
             STRIPBYTECOUNTS,
             STRIPOFFSETS,
             TRANSFERFUNCTION,
         ]
 
-=======
-        blocklist = [STRIPOFFSETS, STRIPBYTECOUNTS, SAMPLEFORMAT]
->>>>>>> a1eb07f2
         atts = {}
         # bits per sample is a single short in the tiff directory, not a list.
         atts[BITSPERSAMPLE] = bits[0]
