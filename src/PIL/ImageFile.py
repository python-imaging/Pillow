#
# The Python Imaging Library.
# $Id$
#
# base class for image file handlers
#
# history:
# 1995-09-09 fl   Created
# 1996-03-11 fl   Fixed load mechanism.
# 1996-04-15 fl   Added pcx/xbm decoders.
# 1996-04-30 fl   Added encoders.
# 1996-12-14 fl   Added load helpers
# 1997-01-11 fl   Use encode_to_file where possible
# 1997-08-27 fl   Flush output in _save
# 1998-03-05 fl   Use memory mapping for some modes
# 1999-02-04 fl   Use memory mapping also for "I;16" and "I;16B"
# 1999-05-31 fl   Added image parser
# 2000-10-12 fl   Set readonly flag on memory-mapped images
# 2002-03-20 fl   Use better messages for common decoder errors
# 2003-04-21 fl   Fall back on mmap/map_buffer if map is not available
# 2003-10-30 fl   Added StubImageFile class
# 2004-02-25 fl   Made incremental parser more robust
#
# Copyright (c) 1997-2004 by Secret Labs AB
# Copyright (c) 1995-2004 by Fredrik Lundh
#
# See the README file for information on usage and redistribution.
#

import io
import struct
import sys
import warnings

from . import Image
from ._util import isPath

MAXBLOCK = 65536

SAFEBLOCK = 1024 * 1024

LOAD_TRUNCATED_IMAGES = False
"""Whether or not to load truncated image files. User code may change this."""

ERRORS = {
    -1: "image buffer overrun error",
    -2: "decoding error",
    -3: "unknown error",
    -8: "bad configuration",
    -9: "out of memory error",
}
"""Dict of known error codes returned from :meth:`.PyDecoder.decode`."""


#
# --------------------------------------------------------------------
# Helpers


def raise_oserror(error):
    try:
        message = Image.core.getcodecstatus(error)
    except AttributeError:
        message = ERRORS.get(error)
    if not message:
        message = f"decoder error {error}"
    raise OSError(message + " when reading image file")


def raise_ioerror(error):
    warnings.warn(
        "raise_ioerror is deprecated and will be removed in Pillow 9 (2022-01-02). "
        "Use raise_oserror instead.",
        DeprecationWarning,
    )
    return raise_oserror(error)


def _tilesort(t):
    # sort on offset
    return t[2]


#
# --------------------------------------------------------------------
# ImageFile base class


class ImageFile(Image.Image):
    """Base class for image file format handlers."""

    def __init__(self, fp=None, filename=None):
        super().__init__()

        self._min_frame = 0

        self.custom_mimetype = None

        self.tile = None
        """ A list of tile descriptors, or ``None`` """

        self.readonly = 1  # until we know better

        self.decoderconfig = ()
        self.decodermaxblock = MAXBLOCK

        if isPath(fp):
            # filename
            self.fp = open(fp, "rb")
            self.filename = fp
            self._exclusive_fp = True
        else:
            # stream
            self.fp = fp
            self.filename = filename
            # can be overridden
            self._exclusive_fp = None

        try:
            try:
                self._open()
            except (
                IndexError,  # end of data
                TypeError,  # end of data (ord)
                KeyError,  # unsupported mode
                EOFError,  # got header but not the first frame
                struct.error,
            ) as v:
                raise SyntaxError(v) from v

            if not self.mode or self.size[0] <= 0:
                raise SyntaxError("not identified by this driver")
        except BaseException:
            # close the file only if we have opened it this constructor
            if self._exclusive_fp:
                self.fp.close()
            raise

    def get_format_mimetype(self):
        if self.custom_mimetype:
            return self.custom_mimetype
        if self.format is not None:
            return Image.MIME.get(self.format.upper())

    def verify(self):
        """Check file integrity"""

        # raise exception if something's wrong.  must be called
        # directly after open, and closes file when finished.
        if self._exclusive_fp:
            self.fp.close()
        self.fp = None

    def load(self):
        """Load image data based on tile list"""

        if self.tile is None:
            raise OSError("cannot load this image")

        pixel = Image.Image.load(self)
        if not self.tile:
            return pixel

        self.map = None
        use_mmap = self.filename and len(self.tile) == 1
        # As of pypy 2.1.0, memory mapping was failing here.
        use_mmap = use_mmap and not hasattr(sys, "pypy_version_info")

        readonly = 0

        # look for read/seek overrides
        try:
            read = self.load_read
            # don't use mmap if there are custom read/seek functions
            use_mmap = False
        except AttributeError:
            read = self.fp.read

        try:
            seek = self.load_seek
            use_mmap = False
        except AttributeError:
            seek = self.fp.seek

        if use_mmap:
            # try memory mapping
            decoder_name, extents, offset, args = self.tile[0]
            if (
                decoder_name == "raw"
                and len(args) >= 3
                and args[0] == self.mode
                and args[0] in Image._MAPMODES
            ):
                try:
<<<<<<< HEAD
                    if hasattr(Image.core, "map"):
                        # use built-in mapper  WIN32 only
                        self.map = Image.core.map(self.filename)
                        self.map.seek(offset)
                        self.im = self.map.readimage(
                            self.mode, self.size, args[1], args[2]
                        )
                    else:
                        # use mmap, if possible
                        import mmap

                        with open(self.filename) as fp:
                            self.map = mmap.mmap(
                                fp.fileno(), 0, access=mmap.ACCESS_READ
                            )
                        self.im = Image.core.map_buffer(
                            self.map, self.size, decoder_name, offset, args
                        )
                    readonly = self.im.readonly
=======
                    # use mmap, if possible
                    import mmap

                    with open(self.filename) as fp:
                        self.map = mmap.mmap(fp.fileno(), 0, access=mmap.ACCESS_READ)
                    self.im = Image.core.map_buffer(
                        self.map, self.size, decoder_name, offset, args
                    )
                    readonly = 1
>>>>>>> 6eae8fd5
                    # After trashing self.im,
                    # we might need to reload the palette data.
                    if self.palette:
                        self.palette.dirty = 1
                except (AttributeError, OSError, ImportError):
                    self.map = None

        self.load_prepare()
        err_code = -3  # initialize to unknown error
        if not self.map:
            # sort tiles in file order
            self.tile.sort(key=_tilesort)

            try:
                # FIXME: This is a hack to handle TIFF's JpegTables tag.
                prefix = self.tile_prefix
            except AttributeError:
                prefix = b""

            for decoder_name, extents, offset, args in self.tile:
                decoder = Image._getdecoder(
                    self.mode, decoder_name, args, self.decoderconfig
                )
                try:
                    seek(offset)
                    decoder.setimage(self.im, extents)
                    if decoder.pulls_fd:
                        decoder.setfd(self.fp)
                        status, err_code = decoder.decode(b"")
                    else:
                        b = prefix
                        while True:
                            try:
                                s = read(self.decodermaxblock)
                            except (IndexError, struct.error) as e:
                                # truncated png/gif
                                if LOAD_TRUNCATED_IMAGES:
                                    break
                                else:
                                    raise OSError("image file is truncated") from e

                            if not s:  # truncated jpeg
                                if LOAD_TRUNCATED_IMAGES:
                                    break
                                else:
                                    raise OSError(
                                        "image file is truncated "
                                        f"({len(b)} bytes not processed)"
                                    )

                            b = b + s
                            n, err_code = decoder.decode(b)
                            if n < 0:
                                break
                            b = b[n:]
                finally:
                    # Need to cleanup here to prevent leaks
                    decoder.cleanup()

        self.tile = []
        self.readonly = readonly

        self.load_end()

        if self._exclusive_fp and self._close_exclusive_fp_after_loading:
            self.fp.close()
        self.fp = None

        if not self.map and not LOAD_TRUNCATED_IMAGES and err_code < 0:
            # still raised if decoder fails to return anything
            raise_oserror(err_code)

        return Image.Image.load(self)

    def load_prepare(self):
        # create image memory if necessary
        if not self.im or self.im.mode != self.mode or self.im.size != self.size:
            self.im = Image.core.new(self.mode, self.size)
        # create palette (optional)
        if self.mode == "P":
            Image.Image.load(self)

    def load_end(self):
        # may be overridden
        pass

    # may be defined for contained formats
    # def load_seek(self, pos):
    #     pass

    # may be defined for blocked formats (e.g. PNG)
    # def load_read(self, bytes):
    #     pass

    def _seek_check(self, frame):
        if (
            frame < self._min_frame
            # Only check upper limit on frames if additional seek operations
            # are not required to do so
            or (
                not (hasattr(self, "_n_frames") and self._n_frames is None)
                and frame >= self.n_frames + self._min_frame
            )
        ):
            raise EOFError("attempt to seek outside sequence")

        return self.tell() != frame


class StubImageFile(ImageFile):
    """
    Base class for stub image loaders.

    A stub loader is an image loader that can identify files of a
    certain format, but relies on external code to load the file.
    """

    def _open(self):
        raise NotImplementedError("StubImageFile subclass must implement _open")

    def load(self):
        loader = self._load()
        if loader is None:
            raise OSError(f"cannot find loader for this {self.format} file")
        image = loader.load(self)
        assert image is not None
        # become the other object (!)
        self.__class__ = image.__class__
        self.__dict__ = image.__dict__

    def _load(self):
        """(Hook) Find actual image loader."""
        raise NotImplementedError("StubImageFile subclass must implement _load")


class Parser:
    """
    Incremental image parser.  This class implements the standard
    feed/close consumer interface.
    """

    incremental = None
    image = None
    data = None
    decoder = None
    offset = 0
    finished = 0

    def reset(self):
        """
        (Consumer) Reset the parser.  Note that you can only call this
        method immediately after you've created a parser; parser
        instances cannot be reused.
        """
        assert self.data is None, "cannot reuse parsers"

    def feed(self, data):
        """
        (Consumer) Feed data to the parser.

        :param data: A string buffer.
        :exception OSError: If the parser failed to parse the image file.
        """
        # collect data

        if self.finished:
            return

        if self.data is None:
            self.data = data
        else:
            self.data = self.data + data

        # parse what we have
        if self.decoder:

            if self.offset > 0:
                # skip header
                skip = min(len(self.data), self.offset)
                self.data = self.data[skip:]
                self.offset = self.offset - skip
                if self.offset > 0 or not self.data:
                    return

            n, e = self.decoder.decode(self.data)

            if n < 0:
                # end of stream
                self.data = None
                self.finished = 1
                if e < 0:
                    # decoding error
                    self.image = None
                    raise_oserror(e)
                else:
                    # end of image
                    return
            self.data = self.data[n:]

        elif self.image:

            # if we end up here with no decoder, this file cannot
            # be incrementally parsed.  wait until we've gotten all
            # available data
            pass

        else:

            # attempt to open this file
            try:
                with io.BytesIO(self.data) as fp:
                    im = Image.open(fp)
            except OSError:
                # traceback.print_exc()
                pass  # not enough data
            else:
                flag = hasattr(im, "load_seek") or hasattr(im, "load_read")
                if flag or len(im.tile) != 1:
                    # custom load code, or multiple tiles
                    self.decode = None
                else:
                    # initialize decoder
                    im.load_prepare()
                    d, e, o, a = im.tile[0]
                    im.tile = []
                    self.decoder = Image._getdecoder(im.mode, d, a, im.decoderconfig)
                    self.decoder.setimage(im.im, e)

                    # calculate decoder offset
                    self.offset = o
                    if self.offset <= len(self.data):
                        self.data = self.data[self.offset :]
                        self.offset = 0

                self.image = im

    def __enter__(self):
        return self

    def __exit__(self, *args):
        self.close()

    def close(self):
        """
        (Consumer) Close the stream.

        :returns: An image object.
        :exception OSError: If the parser failed to parse the image file either
                            because it cannot be identified or cannot be
                            decoded.
        """
        # finish decoding
        if self.decoder:
            # get rid of what's left in the buffers
            self.feed(b"")
            self.data = self.decoder = None
            if not self.finished:
                raise OSError("image was incomplete")
        if not self.image:
            raise OSError("cannot parse this image")
        if self.data:
            # incremental parsing not possible; reopen the file
            # not that we have all data
            with io.BytesIO(self.data) as fp:
                try:
                    self.image = Image.open(fp)
                finally:
                    self.image.load()
        return self.image


# --------------------------------------------------------------------


def _save(im, fp, tile, bufsize=0):
    """Helper to save image based on tile list

    :param im: Image object.
    :param fp: File object.
    :param tile: Tile list.
    :param bufsize: Optional buffer size
    """

    im.load()
    if not hasattr(im, "encoderconfig"):
        im.encoderconfig = ()
    tile.sort(key=_tilesort)
    # FIXME: make MAXBLOCK a configuration parameter
    # It would be great if we could have the encoder specify what it needs
    # But, it would need at least the image size in most cases. RawEncode is
    # a tricky case.
    bufsize = max(MAXBLOCK, bufsize, im.size[0] * 4)  # see RawEncode.c
    if fp == sys.stdout:
        fp.flush()
        return
    try:
        fh = fp.fileno()
        fp.flush()
    except (AttributeError, io.UnsupportedOperation) as exc:
        # compress to Python file-compatible object
        for e, b, o, a in tile:
            e = Image._getencoder(im.mode, e, a, im.encoderconfig)
            if o > 0:
                fp.seek(o)
            e.setimage(im.im, b)
            if e.pushes_fd:
                e.setfd(fp)
                l, s = e.encode_to_pyfd()
            else:
                while True:
                    l, s, d = e.encode(bufsize)
                    fp.write(d)
                    if s:
                        break
            if s < 0:
                raise OSError(f"encoder error {s} when writing image file") from exc
            e.cleanup()
    else:
        # slight speedup: compress to real file object
        for e, b, o, a in tile:
            e = Image._getencoder(im.mode, e, a, im.encoderconfig)
            if o > 0:
                fp.seek(o)
            e.setimage(im.im, b)
            if e.pushes_fd:
                e.setfd(fp)
                l, s = e.encode_to_pyfd()
            else:
                s = e.encode_to_file(fh, bufsize)
            if s < 0:
                raise OSError(f"encoder error {s} when writing image file")
            e.cleanup()
    if hasattr(fp, "flush"):
        fp.flush()


def _safe_read(fp, size):
    """
    Reads large blocks in a safe way.  Unlike fp.read(n), this function
    doesn't trust the user.  If the requested size is larger than
    SAFEBLOCK, the file is read block by block.

    :param fp: File handle.  Must implement a <b>read</b> method.
    :param size: Number of bytes to read.
    :returns: A string containing up to <i>size</i> bytes of data.
    """
    if size <= 0:
        return b""
    if size <= SAFEBLOCK:
        return fp.read(size)
    data = []
    while size > 0:
        block = fp.read(min(size, SAFEBLOCK))
        if not block:
            break
        data.append(block)
        size -= len(block)
    return b"".join(data)


class PyCodecState:
    def __init__(self):
        self.xsize = 0
        self.ysize = 0
        self.xoff = 0
        self.yoff = 0

    def extents(self):
        return (self.xoff, self.yoff, self.xoff + self.xsize, self.yoff + self.ysize)


class PyDecoder:
    """
    Python implementation of a format decoder. Override this class and
    add the decoding logic in the :meth:`decode` method.

    See :ref:`Writing Your Own File Decoder in Python<file-decoders-py>`
    """

    _pulls_fd = False

    def __init__(self, mode, *args):
        self.im = None
        self.state = PyCodecState()
        self.fd = None
        self.mode = mode
        self.init(args)

    def init(self, args):
        """
        Override to perform decoder specific initialization

        :param args: Array of args items from the tile entry
        :returns: None
        """
        self.args = args

    @property
    def pulls_fd(self):
        return self._pulls_fd

    def decode(self, buffer):
        """
        Override to perform the decoding process.

        :param buffer: A bytes object with the data to be decoded.
        :returns: A tuple of ``(bytes consumed, errcode)``.
            If finished with decoding return <0 for the bytes consumed.
            Err codes are from :data:`.ImageFile.ERRORS`.
        """
        raise NotImplementedError()

    def cleanup(self):
        """
        Override to perform decoder specific cleanup

        :returns: None
        """
        pass

    def setfd(self, fd):
        """
        Called from ImageFile to set the python file-like object

        :param fd: A python file-like object
        :returns: None
        """
        self.fd = fd

    def setimage(self, im, extents=None):
        """
        Called from ImageFile to set the core output image for the decoder

        :param im: A core image object
        :param extents: a 4 tuple of (x0, y0, x1, y1) defining the rectangle
            for this tile
        :returns: None
        """

        # following c code
        self.im = im

        if extents:
            (x0, y0, x1, y1) = extents
        else:
            (x0, y0, x1, y1) = (0, 0, 0, 0)

        if x0 == 0 and x1 == 0:
            self.state.xsize, self.state.ysize = self.im.size
        else:
            self.state.xoff = x0
            self.state.yoff = y0
            self.state.xsize = x1 - x0
            self.state.ysize = y1 - y0

        if self.state.xsize <= 0 or self.state.ysize <= 0:
            raise ValueError("Size cannot be negative")

        if (
            self.state.xsize + self.state.xoff > self.im.size[0]
            or self.state.ysize + self.state.yoff > self.im.size[1]
        ):
            raise ValueError("Tile cannot extend outside image")

    def set_as_raw(self, data, rawmode=None):
        """
        Convenience method to set the internal image from a stream of raw data

        :param data: Bytes to be set
        :param rawmode: The rawmode to be used for the decoder.
            If not specified, it will default to the mode of the image
        :returns: None
        """

        if not rawmode:
            rawmode = self.mode
        d = Image._getdecoder(self.mode, "raw", (rawmode))
        d.setimage(self.im, self.state.extents())
        s = d.decode(data)

        if s[0] >= 0:
            raise ValueError("not enough image data")
        if s[1] != 0:
            raise ValueError("cannot decode image data")<|MERGE_RESOLUTION|>--- conflicted
+++ resolved
@@ -192,27 +192,6 @@
                 and args[0] in Image._MAPMODES
             ):
                 try:
-<<<<<<< HEAD
-                    if hasattr(Image.core, "map"):
-                        # use built-in mapper  WIN32 only
-                        self.map = Image.core.map(self.filename)
-                        self.map.seek(offset)
-                        self.im = self.map.readimage(
-                            self.mode, self.size, args[1], args[2]
-                        )
-                    else:
-                        # use mmap, if possible
-                        import mmap
-
-                        with open(self.filename) as fp:
-                            self.map = mmap.mmap(
-                                fp.fileno(), 0, access=mmap.ACCESS_READ
-                            )
-                        self.im = Image.core.map_buffer(
-                            self.map, self.size, decoder_name, offset, args
-                        )
-                    readonly = self.im.readonly
-=======
                     # use mmap, if possible
                     import mmap
 
@@ -221,8 +200,7 @@
                     self.im = Image.core.map_buffer(
                         self.map, self.size, decoder_name, offset, args
                     )
-                    readonly = 1
->>>>>>> 6eae8fd5
+                    readonly = self.im.readonly
                     # After trashing self.im,
                     # we might need to reload the palette data.
                     if self.palette:
