--- conflicted
+++ resolved
@@ -431,11 +431,7 @@
     int bits = 8;
     int interlace = 0;
     int transparency = -1;
-<<<<<<< HEAD
-    if (!PyArg_ParseTuple(args, "s|iii", &mode, &bits, &interlace, &transparency))
-=======
     if (!PyArg_ParseTuple(args, "s|iii", &mode, &bits, &interlace, &transparency)) {
->>>>>>> 330f77ae
         return NULL;
     }
 
@@ -451,15 +447,9 @@
 
     decoder->decode = ImagingGifDecode;
 
-<<<<<<< HEAD
-    ((GIFDECODERSTATE*)decoder->state.context)->bits = bits;
-    ((GIFDECODERSTATE*)decoder->state.context)->interlace = interlace;
-    ((GIFDECODERSTATE*)decoder->state.context)->transparency = transparency;
-=======
     ((GIFDECODERSTATE *)decoder->state.context)->bits = bits;
     ((GIFDECODERSTATE *)decoder->state.context)->interlace = interlace;
     ((GIFDECODERSTATE *)decoder->state.context)->transparency = transparency;
->>>>>>> 330f77ae
 
     return (PyObject *)decoder;
 }
