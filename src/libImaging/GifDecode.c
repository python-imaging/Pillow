--- conflicted
+++ resolved
@@ -5,17 +5,6 @@
  * a fast, suspendable GIF decoder
  *
  * history:
-<<<<<<< HEAD
- * 95-09-03 fl    Created
- * 95-09-05 fl    Fixed sign problem on 16-bit platforms
- * 95-09-13 fl    Added some storage shortcuts
- * 96-03-28 fl    Revised API, integrated with PIL
- * 96-12-10 fl    Added interlace support
- * 96-12-16 fl    Fixed premature termination bug introduced by last fix
- * 97-01-05 fl    Don't mess up on bogus configuration
- * 97-01-17 fl    Don't mess up on very small, interlaced files
- * 99-02-07 fl    Minor speedups
-=======
  * 95-09-03 fl Created
  * 95-09-05 fl Fixed sign problem on 16-bit platforms
  * 95-09-13 fl Added some storage shortcuts
@@ -25,7 +14,6 @@
  * 97-01-05 fl Don't mess up on bogus configuration
  * 97-01-17 fl Don't mess up on very small, interlaced files
  * 99-02-07 fl Minor speedups
->>>>>>> 330f77ae
  *
  * Copyright (c) Secret Labs AB 1997-99.
  * Copyright (c) Fredrik Lundh 1995-97.
@@ -36,39 +24,6 @@
 #include "Imaging.h"
 
 #include <stdio.h>
-<<<<<<< HEAD
-#include <memory.h>    /* memcpy() */
-
-#include "Gif.h"
-
-
-#define NEWLINE(state, context) {\
-    state->x = 0;\
-    state->y += context->step;\
-    while (state->y >= state->ysize)\
-    switch (context->interlace) {\
-    case 1:\
-        context->repeat = state->y = 4;\
-        context->interlace = 2;\
-        break;\
-    case 2:\
-        context->step = 4;\
-        context->repeat = state->y = 2;\
-        context->interlace = 3;\
-        break;\
-    case 3:\
-        context->step = 2;\
-        context->repeat = state->y = 1;\
-        context->interlace = 0;\
-        break;\
-    default:\
-        return -1;\
-        }\
-    if (state->y < state->ysize)\
-        out = im->image8[state->y + state->yoff] + state->xoff;\
-}
-
-=======
 #include <memory.h> /* memcpy() */
 
 #include "Gif.h"
@@ -99,7 +54,6 @@
             out = im->image8[state->y + state->yoff] + state->xoff;    \
         }                                                              \
     }
->>>>>>> 330f77ae
 
 int
 ImagingGifDecode(Imaging im, ImagingCodecState state, UINT8 *buffer, Py_ssize_t bytes) {
@@ -112,10 +66,6 @@
     UINT8 *ptr = buffer;
 
     if (!state->state) {
-<<<<<<< HEAD
-
-=======
->>>>>>> 330f77ae
         /* Initialise state */
         if (context->bits < 0 || context->bits > 12) {
             state->errcode = IMAGING_CODEC_CONFIG;
@@ -132,14 +82,9 @@
         if (context->interlace) {
             context->interlace = 1;
             context->step = context->repeat = 8;
-<<<<<<< HEAD
-        } else
-            context->step = 1;
-=======
         } else {
             context->step = 1;
         }
->>>>>>> 330f77ae
 
         state->state = 1;
     }
@@ -159,202 +104,6 @@
                allows us to return all of it in one operation. */
             context->bufferindex = GIFBUFFER;
 
-<<<<<<< HEAD
-        if (state->state == 1) {
-
-            /* First free entry in table */
-            context->next = context->clear + 2;
-
-            /* Initial code size */
-            context->codesize = context->bits + 1;
-            context->codemask = (1 << context->codesize) - 1;
-
-            /* Buffer pointer.  We fill the buffer from right, which
-               allows us to return all of it in one operation. */
-            context->bufferindex = GIFBUFFER;
-
-            state->state = 2;
-        }
-
-        if (context->bufferindex < GIFBUFFER) {
-
-            /* Return whole buffer in one chunk */
-            i = GIFBUFFER - context->bufferindex;
-            p = &context->buffer[context->bufferindex];
-
-            context->bufferindex = GIFBUFFER;
-
-        } else {
-
-            /* Get current symbol */
-
-            while (context->bitcount < context->codesize) {
-
-                if (context->blocksize > 0) {
-
-                    /* Read next byte */
-                    c = *ptr++; bytes--;
-
-                    context->blocksize--;
-
-                    /* New bits are shifted in from from the left. */
-                    context->bitbuffer |= (INT32) c << context->bitcount;
-                    context->bitcount += 8;
-
-                } else {
-
-                    /* New GIF block */
-
-                    /* We don't start decoding unless we have a full block */
-                    if (bytes < 1)
-                        return ptr - buffer;
-                    c = *ptr;
-                    if (bytes < c+1)
-                        return ptr - buffer;
-
-                    context->blocksize = c;
-
-                    ptr++; bytes--;
-
-                }
-            }
-
-            /* Extract current symbol from bit buffer. */
-            c = (int) context->bitbuffer & context->codemask;
-
-            /* Adjust buffer */
-            context->bitbuffer >>= context->codesize;
-            context->bitcount -= context->codesize;
-
-            /* If c is less than "clear", it's a data byte.  Otherwise,
-               it's either clear/end or a code symbol which should be
-               expanded. */
-
-            if (c == context->clear) {
-                if (state->state != 2)
-                    state->state = 1;
-                continue;
-            }
-
-            if (c == context->end)
-                break;
-
-            i = 1;
-            p = &context->lastdata;
-
-            if (state->state == 2) {
-
-                /* First valid symbol after clear; use as is */
-                if (c > context->clear) {
-                    state->errcode = IMAGING_CODEC_BROKEN;
-                    return -1;
-                }
-
-                context->lastdata = context->lastcode = c;
-                state->state = 3;
-
-            } else {
-
-                thiscode = c;
-
-                if (c > context->next) {
-                    state->errcode = IMAGING_CODEC_BROKEN;
-                    return -1;
-                }
-
-                if (c == context->next) {
-
-                    /* c == next is allowed. not sure why. */
-
-                    if (context->bufferindex <= 0) {
-                        state->errcode = IMAGING_CODEC_BROKEN;
-                        return -1;
-                    }
-
-                    context->buffer[--context->bufferindex] =
-                    context->lastdata;
-
-                    c = context->lastcode;
-
-                }
-
-                while (c >= context->clear) {
-
-                    /* Copy data string to buffer (beginning from right) */
-
-                    if (context->bufferindex <= 0 || c >= GIFTABLE) {
-                        state->errcode = IMAGING_CODEC_BROKEN;
-                        return -1;
-                    }
-
-                    context->buffer[--context->bufferindex] =
-                    context->data[c];
-
-                    c = context->link[c];
-                }
-
-                context->lastdata = c;
-
-                if (context->next < GIFTABLE) {
-
-                    /* We'll only add this symbol if we have room
-                       for it (take advise, Netscape!) */
-                    context->data[context->next] = c;
-                    context->link[context->next] = context->lastcode;
-
-                    if (context->next == context->codemask &&
-                        context->codesize < GIFBITS) {
-
-                        /* Expand code size */
-                        context->codesize++;
-                        context->codemask = (1 << context->codesize) - 1;
-                    }
-
-                    context->next++;
-
-                }
-
-                context->lastcode = thiscode;
-
-            }
-        }
-
-        /* Copy the bytes into the image */
-        if (state->y >= state->ysize) {
-            state->errcode = IMAGING_CODEC_OVERRUN;
-            return -1;
-        }
-
-        /* To squeeze some extra pixels out of this loop, we test for
-           some common cases and handle them separately. */
-
-        /* If we have transparency, we need to use the regular loop. */
-        if(context->transparency == -1)
-        {
-            if (i == 1) {
-                if (state->x < state->xsize-1) {
-                    /* Single pixel, not at the end of the line. */
-                    *out++ = p[0];
-                    state->x++;
-                    continue;
-                }
-            } else if (state->x + i <= state->xsize) {
-                /* This string fits into current line. */
-                memcpy(out, p, i);
-                out += i;
-                state->x += i;
-                if (state->x == state->xsize) {
-                    NEWLINE(state, context);
-                }
-                continue;
-            }
-        }
-
-        /* No shortcut, copy pixel by pixel */
-        for (c = 0; c < i; c++) {
-            if(p[c] != context->transparency)
-                *out = p[c];
-=======
             state->state = 2;
         }
 
@@ -525,7 +274,6 @@
             if (p[c] != context->transparency) {
                 *out = p[c];
             }
->>>>>>> 330f77ae
             out++;
             if (++state->x >= state->xsize) {
                 NEWLINE(state, context);
