--- conflicted
+++ resolved
@@ -12,12 +12,4 @@
 
 	svn export --force https://github.com/python-pillow/pillow-depends/trunk/test_images ../Tests/images
 }
-<<<<<<< HEAD
-svn_checkout || svn_checkout retry || svn_checkout retry || svn_checkout retry
-
-cp -r test_images/* ../Tests/images
-
-rm -r test_images
-=======
-svn_export || svn_export retry || svn_export retry || svn_export retry
->>>>>>> a9fc1b66
+svn_export || svn_export retry || svn_export retry || svn_export retry