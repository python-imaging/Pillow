import os

SF_MIRROR = "https://iweb.dl.sourceforge.net"
PILLOW_DEPENDS_DIR = "C:\\pillow-depends\\"

pythons = {
<<<<<<< HEAD
=======
    # for AppVeyor
    "27": {"compiler": 7, "vc": 2010},
    "pypy2": {"compiler": 7, "vc": 2010},
>>>>>>> 078a767b
    "35": {"compiler": 7.1, "vc": 2015},
    "36": {"compiler": 7.1, "vc": 2015},
    "pypy3": {"compiler": 7.1, "vc": 2015},
    "37": {"compiler": 7.1, "vc": 2015},
    "38rc1-x64": {"compiler": 7.1, "vc": 2015},
    # for GitHub Actions
    "3.5": {"compiler": 7.1, "vc": 2015},
    "3.6": {"compiler": 7.1, "vc": 2015},
    "3.7": {"compiler": 7.1, "vc": 2015},
}

VIRT_BASE = "c:/vp/"
X64_EXT = os.environ.get("X64_EXT", "x64")

libs = {
    # 'openjpeg': {
    #     'filename': 'openjpeg-2.0.0-win32-x86.zip',
    #     'version': '2.0'
    # },
    "zlib": {
        "url": "http://zlib.net/zlib1211.zip",
        "filename": PILLOW_DEPENDS_DIR + "zlib1211.zip",
        "dir": "zlib-1.2.11",
    },
    "jpeg": {
        "url": "http://www.ijg.org/files/jpegsr9c.zip",
        "filename": PILLOW_DEPENDS_DIR + "jpegsr9c.zip",
        "dir": "jpeg-9c",
    },
    "tiff": {
        "url": "ftp://download.osgeo.org/libtiff/tiff-4.0.10.tar.gz",
        "filename": PILLOW_DEPENDS_DIR + "tiff-4.0.10.tar.gz",
        "dir": "tiff-4.0.10",
    },
    "freetype": {
        "url": "https://download.savannah.gnu.org/releases/freetype/freetype-2.10.1.tar.gz",  # noqa: E501
        "filename": PILLOW_DEPENDS_DIR + "freetype-2.10.1.tar.gz",
        "dir": "freetype-2.10.1",
    },
    "lcms-2.7": {
        "url": SF_MIRROR + "/project/lcms/lcms/2.7/lcms2-2.7.zip",
        "filename": PILLOW_DEPENDS_DIR + "lcms2-2.7.zip",
        "dir": "lcms2-2.7",
    },
    "lcms-2.8": {
        "url": SF_MIRROR + "/project/lcms/lcms/2.8/lcms2-2.8.zip",
        "filename": PILLOW_DEPENDS_DIR + "lcms2-2.8.zip",
        "dir": "lcms2-2.8",
    },
    "ghostscript": {
        "url": "https://github.com/ArtifexSoftware/ghostpdl-downloads/releases/download/gs927/ghostscript-9.27.tar.gz",  # noqa: E501
        "filename": PILLOW_DEPENDS_DIR + "ghostscript-9.27.tar.gz",
        "dir": "ghostscript-9.27",
    },
    "tcl-8.5": {
        "url": SF_MIRROR + "/project/tcl/Tcl/8.5.19/tcl8519-src.zip",
        "filename": PILLOW_DEPENDS_DIR + "tcl8519-src.zip",
        "dir": "",
    },
    "tk-8.5": {
        "url": SF_MIRROR + "/project/tcl/Tcl/8.5.19/tk8519-src.zip",
        "filename": PILLOW_DEPENDS_DIR + "tk8519-src.zip",
        "dir": "",
        "version": "8.5.19",
    },
    "tcl-8.6": {
        "url": SF_MIRROR + "/project/tcl/Tcl/8.6.9/tcl869-src.zip",
        "filename": PILLOW_DEPENDS_DIR + "tcl869-src.zip",
        "dir": "",
    },
    "tk-8.6": {
        "url": SF_MIRROR + "/project/tcl/Tcl/8.6.9/tk869-src.zip",
        "filename": PILLOW_DEPENDS_DIR + "tk869-src.zip",
        "dir": "",
        "version": "8.6.9",
    },
    "webp": {
        "url": "http://downloads.webmproject.org/releases/webp/libwebp-1.0.3.tar.gz",
        "filename": PILLOW_DEPENDS_DIR + "libwebp-1.0.3.tar.gz",
        "dir": "libwebp-1.0.3",
    },
    "openjpeg": {
        "url": "https://github.com/uclouvain/openjpeg/archive/v2.3.1.tar.gz",
        "filename": PILLOW_DEPENDS_DIR + "openjpeg-2.3.1.tar.gz",
        "dir": "openjpeg-2.3.1",
    },
    "jpeg-turbo": {
        "url": SF_MIRROR + "/project/libjpeg-turbo/2.0.3/libjpeg-turbo-2.0.3.tar.gz",
        "filename": PILLOW_DEPENDS_DIR + "libjpeg-turbo-2.0.3.tar.gz",
        "dir": "libjpeg-turbo-2.0.3",
    },
    # ba653c8: Merge tag '2.12.5' into msvc
    "imagequant": {
        "url": "https://github.com/ImageOptim/libimagequant/archive/ba653c8ccb34dde4e21c6076d85a72d21ed9d971.zip",  # noqa: E501
        "filename": PILLOW_DEPENDS_DIR
        + "libimagequant-ba653c8ccb34dde4e21c6076d85a72d21ed9d971.zip",
        "dir": "libimagequant-ba653c8ccb34dde4e21c6076d85a72d21ed9d971",
    },
    "harfbuzz": {
        "url": "https://github.com/harfbuzz/harfbuzz/archive/2.6.1.zip",
        "filename": PILLOW_DEPENDS_DIR + "harfbuzz-2.6.1.zip",
        "dir": "harfbuzz-2.6.1",
    },
    "fribidi": {
        "url": "https://github.com/fribidi/fribidi/archive/v1.0.7.zip",
        "filename": PILLOW_DEPENDS_DIR + "fribidi-1.0.7.zip",
        "dir": "fribidi-1.0.7",
    },
    "libraqm": {
        "url": "https://github.com/HOST-Oman/libraqm/archive/v0.7.0.zip",
        "filename": PILLOW_DEPENDS_DIR + "libraqm-0.7.0.zip",
        "dir": "libraqm-0.7.0",
    },
}

compilers = {
    7: {
        2010: {
            64: {
                "env_version": "v7.0",
                "vc_version": "2010",
                "env_flags": "/x64 /xp",
                "inc_dir": "msvcr90-x64",
                "platform": "x64",
                "webp_platform": "x64",
            },
            32: {
                "env_version": "v7.0",
                "vc_version": "2010",
                "env_flags": "/x86 /xp",
                "inc_dir": "msvcr90-x32",
                "platform": "Win32",
                "webp_platform": "x86",
            },
        }
    },
    7.1: {
        2015: {
            64: {
                "env_version": "v7.1",
                "vc_version": "2015",
                "env_flags": "/x64 /vista",
                "inc_dir": "msvcr10-x64",
                "platform": "x64",
                "webp_platform": "x64",
            },
            32: {
                "env_version": "v7.1",
                "vc_version": "2015",
                "env_flags": "/x86 /vista",
                "inc_dir": "msvcr10-x32",
                "platform": "Win32",
                "webp_platform": "x86",
            },
        }
    },
}


def pyversion_from_env():
    py = os.environ["PYTHON"]

    py_version = "35"
    for k in pythons:
        if k in py:
            py_version = k
            break

    if "64" in py:
        py_version = "{}{}".format(py_version, X64_EXT)

    return py_version


def compiler_from_env():
    py = os.environ["PYTHON"]

    for k, v in pythons.items():
        if k in py:
            py_info = v
            break

    bit = bit_from_env()
    return compilers[py_info["compiler"]][py_info["vc"]][bit]


def bit_from_env():
    py = os.environ["PYTHON"]

    return 64 if "64" in py else 32


def all_compilers():
    all = []
    for vc_compilers in compilers.values():
        for bit_compilers in vc_compilers.values():
            all += bit_compilers.values()
    return all<|MERGE_RESOLUTION|>--- conflicted
+++ resolved
@@ -4,12 +4,7 @@
 PILLOW_DEPENDS_DIR = "C:\\pillow-depends\\"
 
 pythons = {
-<<<<<<< HEAD
-=======
     # for AppVeyor
-    "27": {"compiler": 7, "vc": 2010},
-    "pypy2": {"compiler": 7, "vc": 2010},
->>>>>>> 078a767b
     "35": {"compiler": 7.1, "vc": 2015},
     "36": {"compiler": 7.1, "vc": 2015},
     "pypy3": {"compiler": 7.1, "vc": 2015},
