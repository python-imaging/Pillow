#
# The Python Imaging Library.
# $Id$
#
# standard mode descriptors
#
# History:
# 2006-03-20 fl   Added
#
# Copyright (c) 2006 by Secret Labs AB.
# Copyright (c) 2006 by Fredrik Lundh.
#
# See the README file for information on usage and redistribution.
#

# mode descriptor cache
_modes = None


class ModeDescriptor(object):
    """Wrapper for mode strings."""

    def __init__(self, mode, bands, basemode, basetype):
        self.mode = mode
        self.bands = bands
        self.basemode = basemode
        self.basetype = basetype

    def __str__(self):
        return self.mode


def getmode(mode):
    """Gets a mode descriptor for the given mode."""
    global _modes
    if not _modes:
        # initialize mode cache
<<<<<<< HEAD
        from . import Image
=======
        from PIL import Image
        modes = {}
>>>>>>> 579c7168
        # core modes
        for m, (basemode, basetype, bands) in Image._MODEINFO.items():
            modes[m] = ModeDescriptor(m, bands, basemode, basetype)
        # extra experimental modes
        modes["RGBa"] = ModeDescriptor("RGBa", ("R", "G", "B", "a"), "RGB", "L")
        modes["LA"] = ModeDescriptor("LA", ("L", "A"), "L", "L")
        modes["La"] = ModeDescriptor("La", ("L", "a"), "L", "L")
        modes["PA"] = ModeDescriptor("PA", ("P", "A"), "RGB", "L")
        # mapping modes
        modes["I;16"] = ModeDescriptor("I;16", "I", "L", "L")
        modes["I;16L"] = ModeDescriptor("I;16L", "I", "L", "L")
        modes["I;16B"] = ModeDescriptor("I;16B", "I", "L", "L")
        # set global mode cache atomically
        _modes = modes
    return _modes[mode]<|MERGE_RESOLUTION|>--- conflicted
+++ resolved
@@ -35,12 +35,9 @@
     global _modes
     if not _modes:
         # initialize mode cache
-<<<<<<< HEAD
+
         from . import Image
-=======
-        from PIL import Image
         modes = {}
->>>>>>> 579c7168
         # core modes
         for m, (basemode, basetype, bands) in Image._MODEINFO.items():
             modes[m] = ModeDescriptor(m, bands, basemode, basetype)
