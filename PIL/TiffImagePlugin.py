#
# The Python Imaging Library.
# $Id$
#
# TIFF file handling
#
# TIFF is a flexible, if somewhat aged, image file format originally
# defined by Aldus.  Although TIFF supports a wide variety of pixel
# layouts and compression methods, the name doesn't really stand for
# "thousands of incompatible file formats," it just feels that way.
#
# To read TIFF data from a stream, the stream must be seekable.  For
# progressive decoding, make sure to use TIFF files where the tag
# directory is placed first in the file.
#
# History:
# 1995-09-01 fl   Created
# 1996-05-04 fl   Handle JPEGTABLES tag
# 1996-05-18 fl   Fixed COLORMAP support
# 1997-01-05 fl   Fixed PREDICTOR support
# 1997-08-27 fl   Added support for rational tags (from Perry Stoll)
# 1998-01-10 fl   Fixed seek/tell (from Jan Blom)
# 1998-07-15 fl   Use private names for internal variables
# 1999-06-13 fl   Rewritten for PIL 1.0 (1.0)
# 2000-10-11 fl   Additional fixes for Python 2.0 (1.1)
# 2001-04-17 fl   Fixed rewind support (seek to frame 0) (1.2)
# 2001-05-12 fl   Added write support for more tags (from Greg Couch) (1.3)
# 2001-12-18 fl   Added workaround for broken Matrox library
# 2002-01-18 fl   Don't mess up if photometric tag is missing (D. Alan Stewart)
# 2003-05-19 fl   Check FILLORDER tag
# 2003-09-26 fl   Added RGBa support
# 2004-02-24 fl   Added DPI support; fixed rational write support
# 2005-02-07 fl   Added workaround for broken Corel Draw 10 files
# 2006-01-09 fl   Added support for float/double tags (from Russell Nelson)
#
# Copyright (c) 1997-2006 by Secret Labs AB.  All rights reserved.
# Copyright (c) 1995-1997 by Fredrik Lundh
#
# See the README file for information on usage and redistribution.
#

from __future__ import print_function

__version__ = "1.3.5"
DEBUG = False # Needs to be merged with the new logging approach.

from PIL import Image, ImageFile
from PIL import ImagePalette
from PIL import _binary
from PIL._util import isStringType

import warnings
import array
import sys
import collections
import itertools
import os
import io

# Set these to true to force use of libtiff for reading or writing.
READ_LIBTIFF = False
WRITE_LIBTIFF = False

II = b"II"  # little-endian (Intel style)
MM = b"MM"  # big-endian (Motorola style)

i8 = _binary.i8
o8 = _binary.o8

if sys.byteorder == "little":
    native_prefix = II
else:
    native_prefix = MM

#
# --------------------------------------------------------------------
# Read TIFF files

il16 = _binary.i16le
il32 = _binary.i32le
ol16 = _binary.o16le
ol32 = _binary.o32le

ib16 = _binary.i16be
ib32 = _binary.i32be
ob16 = _binary.o16be
ob32 = _binary.o32be

# a few tag names, just to make the code below a bit more readable
IMAGEWIDTH = 256
IMAGELENGTH = 257
BITSPERSAMPLE = 258
COMPRESSION = 259
PHOTOMETRIC_INTERPRETATION = 262
FILLORDER = 266
IMAGEDESCRIPTION = 270
STRIPOFFSETS = 273
SAMPLESPERPIXEL = 277
ROWSPERSTRIP = 278
STRIPBYTECOUNTS = 279
X_RESOLUTION = 282
Y_RESOLUTION = 283
PLANAR_CONFIGURATION = 284
RESOLUTION_UNIT = 296
SOFTWARE = 305
DATE_TIME = 306
ARTIST = 315
PREDICTOR = 317
COLORMAP = 320
TILEOFFSETS = 324
EXTRASAMPLES = 338
SAMPLEFORMAT = 339
JPEGTABLES = 347
COPYRIGHT = 33432
IPTC_NAA_CHUNK = 33723  # newsphoto properties
PHOTOSHOP_CHUNK = 34377  # photoshop properties
ICCPROFILE = 34675
EXIFIFD = 34665
XMP = 700

# https://github.com/fiji/ImageJA/blob/master/src/main/java/ij/io/TiffDecoder.java
IMAGEJ_META_DATA_BYTE_COUNTS = 50838
IMAGEJ_META_DATA = 50839

COMPRESSION_INFO = {
    # Compression => pil compression name
    1: "raw",
    2: "tiff_ccitt",
    3: "group3",
    4: "group4",
    5: "tiff_lzw",
    6: "tiff_jpeg",  # obsolete
    7: "jpeg",
    8: "tiff_adobe_deflate",
    32771: "tiff_raw_16",  # 16-bit padding
    32773: "packbits",
    32809: "tiff_thunderscan",
    32946: "tiff_deflate",
    34676: "tiff_sgilog",
    34677: "tiff_sgilog24",
}

COMPRESSION_INFO_REV = dict([(v, k) for (k, v) in COMPRESSION_INFO.items()])

OPEN_INFO = {
    # (ByteOrder, PhotoInterpretation, SampleFormat, FillOrder, BitsPerSample,
    #  ExtraSamples) => mode, rawmode
    (II, 0, 1, 1, (1,), ()): ("1", "1;I"),
    (II, 0, 1, 2, (1,), ()): ("1", "1;IR"),
    (II, 0, 1, 1, (8,), ()): ("L", "L;I"),
    (II, 0, 1, 2, (8,), ()): ("L", "L;IR"),
    (II, 0, 3, 1, (32,), ()): ("F", "F;32F"),
    (II, 1, 1, 1, (1,), ()): ("1", "1"),
    (II, 1, 1, 1, (4,), ()): ("L", "L;4"),
    (II, 1, 1, 2, (1,), ()): ("1", "1;R"),
    (II, 1, 1, 1, (8,), ()): ("L", "L"),
    (II, 1, 1, 1, (8, 8), (2,)): ("LA", "LA"),
    (II, 1, 1, 2, (8,), ()): ("L", "L;R"),
    (II, 1, 1, 1, (12,), ()): ("I;16", "I;12"),
    (II, 1, 1, 1, (16,), ()): ("I;16", "I;16"),
    (II, 1, 2, 1, (16,), ()): ("I;16S", "I;16S"),
    (II, 1, 1, 1, (32,), ()): ("I", "I;32N"),
    (II, 1, 2, 1, (32,), ()): ("I", "I;32S"),
    (II, 1, 3, 1, (32,), ()): ("F", "F;32F"),
    (II, 2, 1, 1, (8, 8, 8), ()): ("RGB", "RGB"),
    (II, 2, 1, 2, (8, 8, 8), ()): ("RGB", "RGB;R"),
    (II, 2, 1, 1, (8, 8, 8, 8), ()): ("RGBA", "RGBA"),  # missing ExtraSamples
    (II, 2, 1, 1, (8, 8, 8, 8), (0,)): ("RGBX", "RGBX"),
    (II, 2, 1, 1, (8, 8, 8, 8), (1,)): ("RGBA", "RGBa"),
    (II, 2, 1, 1, (8, 8, 8, 8), (2,)): ("RGBA", "RGBA"),
    (II, 2, 1, 1, (8, 8, 8, 8), (999,)): ("RGBA", "RGBA"),  # Corel Draw 10
    (II, 3, 1, 1, (1,), ()): ("P", "P;1"),
    (II, 3, 1, 2, (1,), ()): ("P", "P;1R"),
    (II, 3, 1, 1, (2,), ()): ("P", "P;2"),
    (II, 3, 1, 2, (2,), ()): ("P", "P;2R"),
    (II, 3, 1, 1, (4,), ()): ("P", "P;4"),
    (II, 3, 1, 2, (4,), ()): ("P", "P;4R"),
    (II, 3, 1, 1, (8,), ()): ("P", "P"),
    (II, 3, 1, 1, (8, 8), (2,)): ("PA", "PA"),
    (II, 3, 1, 2, (8,), ()): ("P", "P;R"),
    (II, 5, 1, 1, (8, 8, 8, 8), ()): ("CMYK", "CMYK"),
    (II, 6, 1, 1, (8, 8, 8), ()): ("YCbCr", "YCbCr"),
    (II, 8, 1, 1, (8, 8, 8), ()): ("LAB", "LAB"),

    (MM, 0, 1, 1, (1,), ()): ("1", "1;I"),
    (MM, 0, 1, 2, (1,), ()): ("1", "1;IR"),
    (MM, 0, 1, 1, (8,), ()): ("L", "L;I"),
    (MM, 0, 1, 2, (8,), ()): ("L", "L;IR"),
    (MM, 1, 1, 1, (1,), ()): ("1", "1"),
    (MM, 1, 1, 2, (1,), ()): ("1", "1;R"),
    (MM, 1, 1, 1, (8,), ()): ("L", "L"),
    (MM, 1, 1, 1, (8, 8), (2,)): ("LA", "LA"),
    (MM, 1, 1, 2, (8,), ()): ("L", "L;R"),
    (MM, 1, 1, 1, (16,), ()): ("I;16B", "I;16B"),
    (MM, 1, 2, 1, (16,), ()): ("I;16BS", "I;16BS"),
    (MM, 1, 2, 1, (32,), ()): ("I;32BS", "I;32BS"),
    (MM, 1, 3, 1, (32,), ()): ("F", "F;32BF"),
    (MM, 2, 1, 1, (8, 8, 8), ()): ("RGB", "RGB"),
    (MM, 2, 1, 2, (8, 8, 8), ()): ("RGB", "RGB;R"),
    (MM, 2, 1, 1, (8, 8, 8, 8), (0,)): ("RGBX", "RGBX"),
    (MM, 2, 1, 1, (8, 8, 8, 8), (1,)): ("RGBA", "RGBa"),
    (MM, 2, 1, 1, (8, 8, 8, 8), (2,)): ("RGBA", "RGBA"),
    (MM, 2, 1, 1, (8, 8, 8, 8), (999,)): ("RGBA", "RGBA"),  # Corel Draw 10
    (MM, 3, 1, 1, (1,), ()): ("P", "P;1"),
    (MM, 3, 1, 2, (1,), ()): ("P", "P;1R"),
    (MM, 3, 1, 1, (2,), ()): ("P", "P;2"),
    (MM, 3, 1, 2, (2,), ()): ("P", "P;2R"),
    (MM, 3, 1, 1, (4,), ()): ("P", "P;4"),
    (MM, 3, 1, 2, (4,), ()): ("P", "P;4R"),
    (MM, 3, 1, 1, (8,), ()): ("P", "P"),
    (MM, 3, 1, 1, (8, 8), (2,)): ("PA", "PA"),
    (MM, 3, 1, 2, (8,), ()): ("P", "P;R"),
    (MM, 5, 1, 1, (8, 8, 8, 8), ()): ("CMYK", "CMYK"),
    (MM, 6, 1, 1, (8, 8, 8), ()): ("YCbCr", "YCbCr"),
    (MM, 8, 1, 1, (8, 8, 8), ()): ("LAB", "LAB"),

}

PREFIXES = [b"MM\000\052", b"II\052\000", b"II\xBC\000"]


def _accept(prefix):
    return prefix[:4] in PREFIXES


##
# Wrapper for TIFF IFDs.

class ImageFileDirectory(collections.MutableMapping):
    """ This class represents a TIFF tag directory.  To speed things
        up, we don't decode tags unless they're asked for.

        Exposes a dictionary interface of the tags in the directory
        ImageFileDirectory[key] = value
        value = ImageFileDirectory[key]

        Also contains a dictionary of tag types as read from the tiff
        image file, 'ImageFileDirectory.tagtype'


        Data Structures:
        'public'
        * self.tagtype = {} Key: numerical tiff tag number
                            Value: integer corresponding to the data type from
                            `TiffTags.TYPES`

        'internal'
        * self.tags = {}  Key: numerical tiff tag number
                          Value: Decoded data, Generally a tuple.
                            * If set from __setval__ -- always a tuple
                            * Numeric types -- always a tuple
                            * String type -- not a tuple, returned as string
                            * Undefined data -- not a tuple, returned as bytes
                            * Byte -- not a tuple, returned as byte.
        * self.tagdata = {} Key: numerical tiff tag number
                            Value: undecoded byte string from file


        Tags will be found in either self.tags or self.tagdata, but
        not both. The union of the two should contain all the tags
        from the Tiff image file.  External classes shouldn't
        reference these unless they're really sure what they're doing.
        """

    def __init__(self, prefix=II):
        """
        :prefix: 'II'|'MM'  tiff endianness
        """
        self.prefix = prefix[:2]
        if self.prefix == MM:
            self.i16, self.i32 = ib16, ib32
            self.o16, self.o32 = ob16, ob32
        elif self.prefix == II:
            self.i16, self.i32 = il16, il32
            self.o16, self.o32 = ol16, ol32
        else:
            raise SyntaxError("not a TIFF IFD")
        self.reset()

    def reset(self):
        #: Tags is an incomplete dictionary of the tags of the image.
        #: For a complete dictionary, use the as_dict method.
        self.tags = {}
        self.tagdata = {}
        self.tagtype = {}  # added 2008-06-05 by Florian Hoech
        self.next = None
        self.offset = None

    def __str__(self):
        return str(self.as_dict())

    def as_dict(self):
        """Return a dictionary of the image's tags."""
        return dict(self.items())

    def named(self):
        """
        Returns the complete tag dictionary, with named tags where possible.
        """
        from PIL import TiffTags
        result = {}
        for tag_code, value in self.items():
            tag_name = TiffTags.TAGS.get(tag_code, tag_code)
            result[tag_name] = value
        return result

    # dictionary API

    def __len__(self):
        return len(self.tagdata) + len(self.tags)

    def __getitem__(self, tag):
        try:
            return self.tags[tag]
        except KeyError:
            data = self.tagdata[tag]  # unpack on the fly
            type = self.tagtype[tag]
            size, handler = self.load_dispatch[type]
            self.tags[tag] = data = handler(self, data)
            del self.tagdata[tag]
            return data

    def getscalar(self, tag, default=None):
        try:
            value = self[tag]
            if len(value) != 1:
                if tag == SAMPLEFORMAT:
                    # work around broken (?) matrox library
                    # (from Ted Wright, via Bob Klimek)
                    raise KeyError  # use default
                raise ValueError("not a scalar")
            return value[0]
        except KeyError:
            if default is None:
                raise
            return default

    def __contains__(self, tag):
        return tag in self.tags or tag in self.tagdata

    if bytes is str:
        def has_key(self, tag):
            return tag in self

    def __setitem__(self, tag, value):
        # tags are tuples for integers
        # tags are not tuples for byte, string, and undefined data.
        # see load_*
        if not isinstance(value, tuple):
            value = (value,)
        self.tags[tag] = value

    def __delitem__(self, tag):
        self.tags.pop(tag, self.tagdata.pop(tag, None))

    def __iter__(self):
        return itertools.chain(self.tags.__iter__(), self.tagdata.__iter__())

    def items(self):
        keys = list(self.__iter__())
        values = [self[key] for key in keys]
        return zip(keys, values)

    # load primitives

    load_dispatch = {}

    def load_byte(self, data):
        return data
    load_dispatch[1] = (1, load_byte)

    def load_string(self, data):
        if data[-1:] == b'\0':
            data = data[:-1]
        return data.decode('latin-1', 'replace')
    load_dispatch[2] = (1, load_string)

    def load_short(self, data):
        l = []
        for i in range(0, len(data), 2):
            l.append(self.i16(data, i))
        return tuple(l)
    load_dispatch[3] = (2, load_short)

    def load_long(self, data):
        l = []
        for i in range(0, len(data), 4):
            l.append(self.i32(data, i))
        return tuple(l)
    load_dispatch[4] = (4, load_long)

    def load_rational(self, data):
        l = []
        for i in range(0, len(data), 8):
            l.append((self.i32(data, i), self.i32(data, i+4)))
        return tuple(l)
    load_dispatch[5] = (8, load_rational)

    def load_float(self, data):
        a = array.array("f", data)
        if self.prefix != native_prefix:
            a.byteswap()
        return tuple(a)
    load_dispatch[11] = (4, load_float)

    def load_double(self, data):
        a = array.array("d", data)
        if self.prefix != native_prefix:
            a.byteswap()
        return tuple(a)
    load_dispatch[12] = (8, load_double)

    def load_undefined(self, data):
        # Untyped data
        return data
    load_dispatch[7] = (1, load_undefined)

    def load(self, fp):
        # load tag dictionary

        self.reset()
        self.offset = fp.tell()

        i16 = self.i16
        i32 = self.i32

        for i in range(i16(fp.read(2))):

            ifd = fp.read(12)
            if len(ifd) != 12:
                warnings.warn("Possibly corrupt EXIF data.  "
                              "Expecting to read 12 bytes but only got %d."
                              % (len(ifd)))
                continue

            tag, typ = i16(ifd), i16(ifd, 2)

            if DEBUG:
                from PIL import TiffTags
                tagname = TiffTags.TAGS.get(tag, "unknown")
                typname = TiffTags.TYPES.get(typ, "unknown")
                print("tag: %s (%d)" % (tagname, tag), end=' ')
                print("- type: %s (%d)" % (typname, typ), end=' ')

            try:
                dispatch = self.load_dispatch[typ]
            except KeyError:
                if DEBUG:
                    print("- unsupported type", typ)
                continue  # ignore unsupported type

            size, handler = dispatch

            size = size * i32(ifd, 4)

            # Get and expand tag value
            if size > 4:
                here = fp.tell()
                if DEBUG:
                    print("Tag Location: %s" % here)
                fp.seek(i32(ifd, 8))
                if DEBUG:
                    print("Data Location: %s" % fp.tell())
                data = ImageFile._safe_read(fp, size)
                fp.seek(here)
            else:
                data = ifd[8:8+size]

            if len(data) != size:
                warnings.warn("Possibly corrupt EXIF data.  "
                              "Expecting to read %d bytes but only got %d. "
                              "Skipping tag %s" % (size, len(data), tag))
                continue

            self.tagdata[tag] = data
            self.tagtype[tag] = typ

            if DEBUG:
                if tag in (COLORMAP, IPTC_NAA_CHUNK, PHOTOSHOP_CHUNK,
                           ICCPROFILE, XMP):
                    print("- value: <table: %d bytes>" % size)
                else:
                    print("- value:", self[tag])

        ifd = fp.read(4)
        if len(ifd) != 4:
            warnings.warn("Possibly corrupt EXIF data.  "
                          "Expecting to read 4 bytes but only got %d."
                          % (len(ifd)))
            return

        self.next = i32(ifd)

    # save primitives

    def save(self, fp):

        o16 = self.o16
        o32 = self.o32

        fp.write(o16(len(self.tags)))

        # always write in ascending tag order
        tags = sorted(self.tags.items())

        directory = []
        append = directory.append

        offset = fp.tell() + len(self.tags) * 12 + 4

        stripoffsets = None

        # pass 1: convert tags to binary format
        for tag, value in tags:

            typ = None

            if tag in self.tagtype:
                typ = self.tagtype[tag]

            if DEBUG:
                print ("Tag %s, Type: %s, Value: %s" % (tag, typ, value))

            if typ == 1:
                # byte data
                if isinstance(value, tuple):
                    data = value = value[-1]
                else:
                    data = value
            elif typ == 7:
                # untyped data
                data = value = b"".join(value)
            elif typ in (11, 12):
                # float value
                tmap = {11: 'f', 12: 'd'}
                if not isinstance(value, tuple):
                    value = (value,)
                a = array.array(tmap[typ], value)
                if self.prefix != native_prefix:
                    a.byteswap()
                data = a.tostring()
            elif isStringType(value[0]):
                # string data
                if isinstance(value, tuple):
                    value = value[-1]
                typ = 2
                # was b'\0'.join(str), which led to \x00a\x00b sorts
                # of strings which I don't see in in the wild tiffs
                # and doesn't match the tiff spec: 8-bit byte that
                # contains a 7-bit ASCII code; the last byte must be
                # NUL (binary zero). Also, I don't think this was well
<<<<<<< HEAD
                # excersized before.
                if sys.version_info[0] == 2:
                    value = value.decode('ascii','replace')
=======
                # exercised before.
>>>>>>> 38b18115
                data = value = b"" + value.encode('ascii', 'replace') + b"\0"
            else:
                # integer data
                if tag == STRIPOFFSETS:
                    stripoffsets = len(directory)
                    typ = 4  # to avoid catch-22
                elif tag in (X_RESOLUTION, Y_RESOLUTION) or typ == 5:
                    # identify rational data fields
                    typ = 5
                    if isinstance(value[0], tuple):
                        # long name for flatten
                        value = tuple(itertools.chain.from_iterable(value))
                elif not typ:
                    typ = 3
                    for v in value:
                        if v >= 65536:
                            typ = 4
                if typ == 3:
                    data = b"".join(map(o16, value))
                else:
                    data = b"".join(map(o32, value))

            if DEBUG:
                from PIL import TiffTags
                tagname = TiffTags.TAGS.get(tag, "unknown")
                typname = TiffTags.TYPES.get(typ, "unknown")
                print("save: %s (%d)" % (tagname, tag), end=' ')
                print("- type: %s (%d)" % (typname, typ), end=' ')
                if tag in (COLORMAP, IPTC_NAA_CHUNK, PHOTOSHOP_CHUNK,
                           ICCPROFILE, XMP):
                    size = len(data)
                    print("- value: <table: %d bytes>" % size)
                else:
                    print("- value:", value)

            # figure out if data fits into the directory
            if len(data) == 4:
                append((tag, typ, len(value), data, b""))
            elif len(data) < 4:
                append((tag, typ, len(value), data + (4-len(data))*b"\0", b""))
            else:
                count = len(value)
                if typ == 5:
                    count = count // 2        # adjust for rational data field

                append((tag, typ, count, o32(offset), data))
                offset += len(data)
                if offset & 1:
                    offset += 1  # word padding

        # update strip offset data to point beyond auxiliary data
        if stripoffsets is not None:
            tag, typ, count, value, data = directory[stripoffsets]
            assert not data, "multistrip support not yet implemented"
            value = o32(self.i32(value) + offset)
            directory[stripoffsets] = tag, typ, count, value, data

        # pass 2: write directory to file
        for tag, typ, count, value, data in directory:
            if DEBUG > 1:
                print(tag, typ, count, repr(value), repr(data))
            fp.write(o16(tag) + o16(typ) + o32(count) + value)

        # -- overwrite here for multi-page --
        fp.write(b"\0\0\0\0")  # end of directory

        # pass 3: write auxiliary data to file
        for tag, typ, count, value, data in directory:
            fp.write(data)
            if len(data) & 1:
                fp.write(b"\0")

        return offset


##
# Image plugin for TIFF files.

class TiffImageFile(ImageFile.ImageFile):

    format = "TIFF"
    format_description = "Adobe TIFF"

    def _open(self):
        "Open the first image in a TIFF file"

        # Header
        ifh = self.fp.read(8)

        if ifh[:4] not in PREFIXES:
            raise SyntaxError("not a TIFF file")

        # image file directory (tag dictionary)
        self.tag = self.ifd = ImageFileDirectory(ifh[:2])

        # setup frame pointers
        self.__first = self.__next = self.ifd.i32(ifh, 4)
        self.__frame = -1
        self.__fp = self.fp
        self._frame_pos = []
        self._n_frames = None
        self._is_animated = None

        if DEBUG:
            print ("*** TiffImageFile._open ***")
            print ("- __first:", self.__first)
            print ("- ifh: ", ifh)

        # and load the first frame
        self._seek(0)

    @property
    def n_frames(self):
        if self._n_frames is None:
            current = self.tell()
            try:
                while True:
                    self._seek(self.tell() + 1)
            except EOFError:
                self._n_frames = self.tell() + 1
            self.seek(current)
        return self._n_frames

    @property
    def is_animated(self):
        if self._is_animated is None:
            current = self.tell()

            try:
                self.seek(1)
                self._is_animated = True
            except EOFError:
                self._is_animated = False

            self.seek(current)
        return self._is_animated

    def seek(self, frame):
        "Select a given frame as current image"
        self._seek(max(frame, 0))  # Questionable backwards compatibility.
        # Create a new core image object on second and
        # subsequent frames in the image. Image may be
        # different size/mode.
        Image._decompression_bomb_check(self.size)
        self.im = Image.core.new(self.mode, self.size)

    def _seek(self, frame):
        self.fp = self.__fp
        while len(self._frame_pos) <= frame:
            if not self.__next:
                raise EOFError("no more images in TIFF file")
            if DEBUG:
                print("Seeking to frame %s, on frame %s, __next %s, location: %s" %
                      (frame, self.__frame, self.__next, self.fp.tell()))
            # reset python3 buffered io handle in case fp
            # was passed to libtiff, invalidating the buffer
            self.fp.tell()
            self.fp.seek(self.__next)
            self._frame_pos.append(self.__next)
            if DEBUG:
                print("Loading tags, location: %s" % self.fp.tell())
            self.tag.load(self.fp)
            self.__next = self.tag.next
            self.__frame += 1
        self.fp.seek(self._frame_pos[frame])
        self.tag.load(self.fp)
        self.__frame = frame
        self._setup()

    def tell(self):
        "Return the current frame number"
        return self.__frame

    def _decoder(self, rawmode, layer, tile=None):
        "Setup decoder contexts"

        args = None
        if rawmode == "RGB" and self._planar_configuration == 2:
            rawmode = rawmode[layer]
        compression = self._compression
        if compression == "raw":
            args = (rawmode, 0, 1)
        elif compression == "jpeg":
            args = rawmode, ""
            if JPEGTABLES in self.tag:
                # Hack to handle abbreviated JPEG headers
                self.tile_prefix = self.tag[JPEGTABLES]
        elif compression == "packbits":
            args = rawmode
        elif compression == "tiff_lzw":
            args = rawmode
            if 317 in self.tag:
                # Section 14: Differencing Predictor
                self.decoderconfig = (self.tag[PREDICTOR][0],)

        if ICCPROFILE in self.tag:
            self.info['icc_profile'] = self.tag[ICCPROFILE]

        return args

    def _load_libtiff(self):
        """ Overload method triggered when we detect a compressed tiff
            Calls out to libtiff """

        pixel = Image.Image.load(self)

        if self.tile is None:
            raise IOError("cannot load this image")
        if not self.tile:
            return pixel

        self.load_prepare()

        if not len(self.tile) == 1:
            raise IOError("Not exactly one tile")

        # (self._compression, (extents tuple),
        #   0, (rawmode, self._compression, fp))
        extents = self.tile[0][1]
        args = self.tile[0][3] + (self.ifd.offset,)
        decoder = Image._getdecoder(self.mode, 'libtiff', args,
                                    self.decoderconfig)
        try:
            decoder.setimage(self.im, extents)
        except ValueError:
            raise IOError("Couldn't set the image")

        if hasattr(self.fp, "getvalue"):
            # We've got a stringio like thing passed in. Yay for all in memory.
            # The decoder needs the entire file in one shot, so there's not
            # a lot we can do here other than give it the entire file.
            # unless we could do something like get the address of the
            # underlying string for stringio.
            #
            # Rearranging for supporting byteio items, since they have a fileno
            # that returns an IOError if there's no underlying fp. Easier to
            # deal with here by reordering.
            if DEBUG:
                print ("have getvalue. just sending in a string from getvalue")
            n, err = decoder.decode(self.fp.getvalue())
        elif hasattr(self.fp, "fileno"):
            # we've got a actual file on disk, pass in the fp.
            if DEBUG:
                print ("have fileno, calling fileno version of the decoder.")
            self.fp.seek(0)
            # 4 bytes, otherwise the trace might error out
            n, err = decoder.decode(b"fpfp")
        else:
            # we have something else.
            if DEBUG:
                print ("don't have fileno or getvalue. just reading")
            # UNDONE -- so much for that buffer size thing.
            n, err = decoder.decode(self.fp.read())

        self.tile = []
        self.readonly = 0
        # libtiff closed the fp in a, we need to close self.fp, if possible
        if hasattr(self.fp, 'close'):
            if not self.__next:
                self.fp.close()
        self.fp = None  # might be shared

        if err < 0:
            raise IOError(err)

        self.load_end()

        return Image.Image.load(self)

    def _setup(self):
        "Setup this image object based on current tags"

        if 0xBC01 in self.tag:
            raise IOError("Windows Media Photo files not yet supported")

        getscalar = self.tag.getscalar

        # extract relevant tags
        self._compression = COMPRESSION_INFO[getscalar(COMPRESSION, 1)]
        self._planar_configuration = getscalar(PLANAR_CONFIGURATION, 1)

        # photometric is a required tag, but not everyone is reading
        # the specification
        photo = getscalar(PHOTOMETRIC_INTERPRETATION, 0)

        fillorder = getscalar(FILLORDER, 1)

        if DEBUG:
            print("*** Summary ***")
            print("- compression:", self._compression)
            print("- photometric_interpretation:", photo)
            print("- planar_configuration:", self._planar_configuration)
            print("- fill_order:", fillorder)

        # size
        xsize = getscalar(IMAGEWIDTH)
        ysize = getscalar(IMAGELENGTH)
        self.size = xsize, ysize

        if DEBUG:
            print("- size:", self.size)

        format = getscalar(SAMPLEFORMAT, 1)

        # mode: check photometric interpretation and bits per pixel
        key = (
            self.tag.prefix, photo, format, fillorder,
            self.tag.get(BITSPERSAMPLE, (1,)),
            self.tag.get(EXTRASAMPLES, ())
            )
        if DEBUG:
            print("format key:", key)
        try:
            self.mode, rawmode = OPEN_INFO[key]
        except KeyError:
            if DEBUG:
                print("- unsupported format")
            raise SyntaxError("unknown pixel mode")

        if DEBUG:
            print("- raw mode:", rawmode)
            print("- pil mode:", self.mode)

        self.info["compression"] = self._compression

        xres = getscalar(X_RESOLUTION, (1, 1))
        yres = getscalar(Y_RESOLUTION, (1, 1))

        if xres and not isinstance(xres, tuple):
            xres = (xres, 1.)
        if yres and not isinstance(yres, tuple):
            yres = (yres, 1.)
        if xres and yres:
            xres = xres[0] / (xres[1] or 1)
            yres = yres[0] / (yres[1] or 1)
            resunit = getscalar(RESOLUTION_UNIT, 1)
            if resunit == 2:  # dots per inch
                self.info["dpi"] = xres, yres
            elif resunit == 3:  # dots per centimeter. convert to dpi
                self.info["dpi"] = xres * 2.54, yres * 2.54
            else:  # No absolute unit of measurement
                self.info["resolution"] = xres, yres

        # build tile descriptors
        x = y = l = 0
        self.tile = []
        if STRIPOFFSETS in self.tag:
            # striped image
            offsets = self.tag[STRIPOFFSETS]
            h = getscalar(ROWSPERSTRIP, ysize)
            w = self.size[0]
            if READ_LIBTIFF or self._compression in ["tiff_ccitt", "group3",
                                                     "group4", "tiff_jpeg",
                                                     "tiff_adobe_deflate",
                                                     "tiff_thunderscan",
                                                     "tiff_deflate",
                                                     "tiff_sgilog",
                                                     "tiff_sgilog24",
                                                     "tiff_raw_16"]:
                # if DEBUG:
                #     print "Activating g4 compression for whole file"

                # Decoder expects entire file as one tile.
                # There's a buffer size limit in load (64k)
                # so large g4 images will fail if we use that
                # function.
                #
                # Setup the one tile for the whole image, then
                # replace the existing load function with our
                # _load_libtiff function.

                self.load = self._load_libtiff

                # To be nice on memory footprint, if there's a
                # file descriptor, use that instead of reading
                # into a string in python.

                # libtiff closes the file descriptor, so pass in a dup.
                try:
                    fp = hasattr(self.fp, "fileno") and \
                        os.dup(self.fp.fileno())
                    # flush the file descriptor, prevents error on pypy 2.4+
                    # should also eliminate the need for fp.tell for py3
                    # in _seek
                    self.fp.flush()
                except IOError:
                    # io.BytesIO have a fileno, but returns an IOError if
                    # it doesn't use a file descriptor.
                    fp = False

                # libtiff handles the fillmode for us, so 1;IR should
                # actually be 1;I. Including the R double reverses the
                # bits, so stripes of the image are reversed.  See
                # https://github.com/python-pillow/Pillow/issues/279
                if fillorder == 2:
                    key = (
                        self.tag.prefix, photo, format, 1,
                        self.tag.get(BITSPERSAMPLE, (1,)),
                        self.tag.get(EXTRASAMPLES, ())
                        )
                    if DEBUG:
                        print("format key:", key)
                    # this should always work, since all the
                    # fillorder==2 modes have a corresponding
                    # fillorder=1 mode
                    self.mode, rawmode = OPEN_INFO[key]
                # libtiff always returns the bytes in native order.
                # we're expecting image byte order. So, if the rawmode
                # contains I;16, we need to convert from native to image
                # byte order.
                if self.mode in ('I;16B', 'I;16') and 'I;16' in rawmode:
                    rawmode = 'I;16N'

                # Offset in the tile tuple is 0, we go from 0,0 to
                # w,h, and we only do this once -- eds
                a = (rawmode, self._compression, fp)
                self.tile.append(
                    (self._compression,
                     (0, 0, w, ysize),
                     0, a))
                a = None

            else:
                for i in range(len(offsets)):
                    a = self._decoder(rawmode, l, i)
                    self.tile.append(
                        (self._compression,
                            (0, min(y, ysize), w, min(y+h, ysize)),
                            offsets[i], a))
                    if DEBUG:
                        print ("tiles: ", self.tile)
                    y = y + h
                    if y >= self.size[1]:
                        x = y = 0
                        l += 1
                    a = None
        elif TILEOFFSETS in self.tag:
            # tiled image
            w = getscalar(322)
            h = getscalar(323)
            a = None
            for o in self.tag[TILEOFFSETS]:
                if not a:
                    a = self._decoder(rawmode, l)
                # FIXME: this doesn't work if the image size
                # is not a multiple of the tile size...
                self.tile.append(
                    (self._compression,
                        (x, y, x+w, y+h),
                        o, a))
                x = x + w
                if x >= self.size[0]:
                    x, y = 0, y + h
                    if y >= self.size[1]:
                        x = y = 0
                        l += 1
                        a = None
        else:
            if DEBUG:
                print("- unsupported data organization")
            raise SyntaxError("unknown data organization")

        # fixup palette descriptor

        if self.mode == "P":
            palette = [o8(b // 256) for b in self.tag[COLORMAP]]
            self.palette = ImagePalette.raw("RGB;L", b"".join(palette))
#
# --------------------------------------------------------------------
# Write TIFF files

# little endian is default except for image modes with
# explicit big endian byte-order

SAVE_INFO = {
    # mode => rawmode, byteorder, photometrics,
    #           sampleformat, bitspersample, extra
    "1": ("1", II, 1, 1, (1,), None),
    "L": ("L", II, 1, 1, (8,), None),
    "LA": ("LA", II, 1, 1, (8, 8), 2),
    "P": ("P", II, 3, 1, (8,), None),
    "PA": ("PA", II, 3, 1, (8, 8), 2),
    "I": ("I;32S", II, 1, 2, (32,), None),
    "I;16": ("I;16", II, 1, 1, (16,), None),
    "I;16S": ("I;16S", II, 1, 2, (16,), None),
    "F": ("F;32F", II, 1, 3, (32,), None),
    "RGB": ("RGB", II, 2, 1, (8, 8, 8), None),
    "RGBX": ("RGBX", II, 2, 1, (8, 8, 8, 8), 0),
    "RGBA": ("RGBA", II, 2, 1, (8, 8, 8, 8), 2),
    "CMYK": ("CMYK", II, 5, 1, (8, 8, 8, 8), None),
    "YCbCr": ("YCbCr", II, 6, 1, (8, 8, 8), None),
    "LAB": ("LAB", II, 8, 1, (8, 8, 8), None),

    "I;32BS": ("I;32BS", MM, 1, 2, (32,), None),
    "I;16B": ("I;16B", MM, 1, 1, (16,), None),
    "I;16BS": ("I;16BS", MM, 1, 2, (16,), None),
    "F;32BF": ("F;32BF", MM, 1, 3, (32,), None),
}


def _cvt_res(value):
    # convert value to TIFF rational number -- (numerator, denominator)
    if isinstance(value, collections.Sequence):
        assert(len(value) % 2 == 0)
        return value
    if isinstance(value, int):
        return (value, 1)
    value = float(value)
    return (int(value * 65536), 65536)


def _save(im, fp, filename):

    try:
        rawmode, prefix, photo, format, bits, extra = SAVE_INFO[im.mode]
    except KeyError:
        raise IOError("cannot write mode %s as TIFF" % im.mode)

    ifd = ImageFileDirectory(prefix)

    compression = im.encoderinfo.get('compression', im.info.get('compression',
                                     'raw'))

    libtiff = WRITE_LIBTIFF or compression != 'raw'

    # required for color libtiff images
    ifd[PLANAR_CONFIGURATION] = getattr(im, '_planar_configuration', 1)

    # -- multi-page -- skip TIFF header on subsequent pages
    if not libtiff and fp.tell() == 0:
        # tiff header (write via IFD to get everything right)
        # PIL always starts the first IFD at offset 8
        fp.write(ifd.prefix + ifd.o16(42) + ifd.o32(8))

    ifd[IMAGEWIDTH] = im.size[0]
    ifd[IMAGELENGTH] = im.size[1]

    # write any arbitrary tags passed in as an ImageFileDirectory
    info = im.encoderinfo.get("tiffinfo", {})
    if DEBUG:
        print("Tiffinfo Keys: %s" % info.keys)
    keys = list(info.keys())
    for key in keys:
        ifd[key] = info.get(key)
        try:
            ifd.tagtype[key] = info.tagtype[key]
        except:
            pass  # might not be an IFD, Might not have populated type

    # additions written by Greg Couch, gregc@cgl.ucsf.edu
    # inspired by image-sig posting from Kevin Cazabon, kcazabon@home.com
    if hasattr(im, 'tag'):
        # preserve tags from original TIFF image file
        for key in (RESOLUTION_UNIT, X_RESOLUTION, Y_RESOLUTION,
                    IPTC_NAA_CHUNK, PHOTOSHOP_CHUNK, XMP):
            if key in im.tag:
                ifd[key] = im.tag[key]
            ifd.tagtype[key] = im.tag.tagtype.get(key, None)

        # preserve ICC profile (should also work when saving other formats
        # which support profiles as TIFF) -- 2008-06-06 Florian Hoech
        if "icc_profile" in im.info:
            ifd[ICCPROFILE] = im.info["icc_profile"]

    for key, name, cvt in [
            (IMAGEDESCRIPTION, "description", lambda x: x),
            (X_RESOLUTION, "resolution", _cvt_res),
            (Y_RESOLUTION, "resolution", _cvt_res),
            (X_RESOLUTION, "x_resolution", _cvt_res),
            (Y_RESOLUTION, "y_resolution", _cvt_res),
            (RESOLUTION_UNIT, "resolution_unit",
             lambda x: {"inch": 2, "cm": 3, "centimeter": 3}.get(x, 1)),
            (SOFTWARE, "software", lambda x: x),
            (DATE_TIME, "date_time", lambda x: x),
            (ARTIST, "artist", lambda x: x),
            (COPYRIGHT, "copyright", lambda x: x)]:
        name_with_spaces = name.replace("_", " ")
        if "_" in name and name_with_spaces in im.encoderinfo:
            warnings.warn("%r is deprecated; use %r instead" %
                          (name_with_spaces, name), DeprecationWarning)
            ifd[key] = cvt(im.encoderinfo[name.replace("_", " ")])
        if name in im.encoderinfo:
            ifd[key] = cvt(im.encoderinfo[name])

    dpi = im.encoderinfo.get("dpi")
    if dpi:
        ifd[RESOLUTION_UNIT] = 2
        ifd[X_RESOLUTION] = _cvt_res(dpi[0])
        ifd[Y_RESOLUTION] = _cvt_res(dpi[1])

    if bits != (1,):
        ifd[BITSPERSAMPLE] = bits
        if len(bits) != 1:
            ifd[SAMPLESPERPIXEL] = len(bits)
    if extra is not None:
        ifd[EXTRASAMPLES] = extra
    if format != 1:
        ifd[SAMPLEFORMAT] = format

    ifd[PHOTOMETRIC_INTERPRETATION] = photo

    if im.mode == "P":
        lut = im.im.getpalette("RGB", "RGB;L")
        ifd[COLORMAP] = tuple(i8(v) * 256 for v in lut)

    # data orientation
    stride = len(bits) * ((im.size[0]*bits[0]+7)//8)
    ifd[ROWSPERSTRIP] = im.size[1]
    ifd[STRIPBYTECOUNTS] = stride * im.size[1]
    ifd[STRIPOFFSETS] = 0  # this is adjusted by IFD writer
    # no compression by default:
    ifd[COMPRESSION] = COMPRESSION_INFO_REV.get(compression, 1)

    if libtiff:
        if DEBUG:
            print ("Saving using libtiff encoder")
            print (ifd.items())
        _fp = 0
        if hasattr(fp, "fileno"):
            try:
                fp.seek(0)
                _fp = os.dup(fp.fileno())
            except io.UnsupportedOperation:
                pass

        # ICC Profile crashes.
        blocklist = [STRIPOFFSETS, STRIPBYTECOUNTS, ROWSPERSTRIP, ICCPROFILE]
        atts = {}
        # bits per sample is a single short in the tiff directory, not a list.
        atts[BITSPERSAMPLE] = bits[0]
        # Merge the ones that we have with (optional) more bits from
        # the original file, e.g x,y resolution so that we can
        # save(load('')) == original file.
        for k, v in itertools.chain(ifd.items(),
                                    getattr(im, 'ifd', {}).items()):
            if k not in atts and k not in blocklist:
                if type(v[0]) == tuple and len(v) > 1:
                    # A tuple of more than one rational tuples
                    # flatten to floats,
                    # following tiffcp.c->cpTag->TIFF_RATIONAL
                    atts[k] = [float(elt[0])/float(elt[1]) for elt in v]
                    continue
                if type(v[0]) == tuple and len(v) == 1:
                    # A tuple of one rational tuples
                    # flatten to floats,
                    # following tiffcp.c->cpTag->TIFF_RATIONAL
                    atts[k] = float(v[0][0])/float(v[0][1])
                    continue
                if (type(v) == tuple and
                        (len(v) > 2 or
                            (len(v) == 2 and v[1] == 0))):
                    # List of ints?
                    # Avoid divide by zero in next if-clause
                    if type(v[0]) in (int, float):
                        atts[k] = list(v)
                    continue
                if type(v) == tuple and len(v) == 2:
                    # one rational tuple
                    # flatten to float,
                    # following tiffcp.c->cpTag->TIFF_RATIONAL
                    atts[k] = float(v[0])/float(v[1])
                    continue
                if type(v) == tuple and len(v) == 1:
                    v = v[0]
                    # drop through
                if isStringType(v):
                    atts[k] = bytes(v.encode('ascii', 'replace')) + b"\0"
                    continue
                else:
                    # int or similar
                    atts[k] = v

        if DEBUG:
            print (atts)

        # libtiff always expects the bytes in native order.
        # we're storing image byte order. So, if the rawmode
        # contains I;16, we need to convert from native to image
        # byte order.
        if im.mode in ('I;16B', 'I;16'):
            rawmode = 'I;16N'

        a = (rawmode, compression, _fp, filename, atts)
        # print (im.mode, compression, a, im.encoderconfig)
        e = Image._getencoder(im.mode, 'libtiff', a, im.encoderconfig)
        e.setimage(im.im, (0, 0)+im.size)
        while True:
            # undone, change to self.decodermaxblock:
            l, s, d = e.encode(16*1024)
            if not _fp:
                fp.write(d)
            if s:
                break
        if s < 0:
            raise IOError("encoder error %d when writing image file" % s)

    else:
        offset = ifd.save(fp)

        ImageFile._save(im, fp, [
            ("raw", (0, 0)+im.size, offset, (rawmode, stride, 1))
            ])

    # -- helper for multi-page save --
    if "_debug_multipage" in im.encoderinfo:
        # just to access o32 and o16 (using correct byte order)
        im._debug_multipage = ifd

#
# --------------------------------------------------------------------
# Register

Image.register_open("TIFF", TiffImageFile, _accept)
Image.register_save("TIFF", _save)

Image.register_extension("TIFF", ".tif")
Image.register_extension("TIFF", ".tiff")

Image.register_mime("TIFF", "image/tiff")<|MERGE_RESOLUTION|>--- conflicted
+++ resolved
@@ -549,13 +549,9 @@
                 # and doesn't match the tiff spec: 8-bit byte that
                 # contains a 7-bit ASCII code; the last byte must be
                 # NUL (binary zero). Also, I don't think this was well
-<<<<<<< HEAD
                 # excersized before.
                 if sys.version_info[0] == 2:
                     value = value.decode('ascii','replace')
-=======
-                # exercised before.
->>>>>>> 38b18115
                 data = value = b"" + value.encode('ascii', 'replace') + b"\0"
             else:
                 # integer data
